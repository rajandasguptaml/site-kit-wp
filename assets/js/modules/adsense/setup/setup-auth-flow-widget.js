--- conflicted
+++ resolved
@@ -25,11 +25,8 @@
 /**
  * Internal dependencies
  */
-<<<<<<< HEAD
-import { getModulesData } from 'GoogleUtil';
-=======
+import { getModulesData } from '../../../util';
 import Button from '../../../components/button';
->>>>>>> e83315c6
 
 class AdSenseSetupAuthFlowWidget extends Component {
 	constructor( props ) {
