--- conflicted
+++ resolved
@@ -74,16 +74,10 @@
 	Modules.registerModule(
 		'adsense',
 		{
-<<<<<<< HEAD
 			SettingsEditComponent: SettingsEdit,
 			SettingsViewComponent: SettingsView,
 			SetupComponent: SetupMain,
-=======
-			settingsEditComponent: SettingsEdit,
-			settingsViewComponent: SettingsView,
-			setupComponent: SetupMain,
 			icon: AdSenseIcon,
->>>>>>> 821e3ac8
 			checkRequirements: () => {
 				const isAdBlockerActive = select( STORE_NAME ).isAdBlockerActive();
 				if ( ! isAdBlockerActive ) {
