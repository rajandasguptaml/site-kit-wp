/**
 * AdSense module initialization.
 *
 * Site Kit by Google, Copyright 2021 Google LLC
 *
 * Licensed under the Apache License, Version 2.0 (the "License");
 * you may not use this file except in compliance with the License.
 * You may obtain a copy of the License at
 *
 *     https://www.apache.org/licenses/LICENSE-2.0
 *
 * Unless required by applicable law or agreed to in writing, software
 * distributed under the License is distributed on an "AS IS" BASIS,
 * WITHOUT WARRANTIES OR CONDITIONS OF ANY KIND, either express or implied.
 * See the License for the specific language governing permissions and
 * limitations under the License.
 */

/**
 * WordPress dependencies
 */
import { addFilter } from '@wordpress/hooks';
import { __ } from '@wordpress/i18n';

/**
 * Internal dependencies
 */
import { AREA_DASHBOARD_EARNINGS } from '../../googlesitekit/widgets/default-areas';
import { fillFilterWithComponent } from '../../util';
import { SetupMain } from './components/setup';
import {
	SettingsEdit,
	SettingsSetupIncomplete,
	SettingsView,
} from './components/settings';
import {
	DashboardZeroData,
	DashboardSummaryWidget,
	DashboardTopEarningPagesWidget,
} from './components/dashboard';
import AdSenseIcon from '../../../svg/adsense.svg';
import { STORE_NAME } from './datastore/constants';
import { ERROR_CODE_ADBLOCKER_ACTIVE, CONTEXT_MODULE_ADSENSE, AREA_MODULE_ADSENSE_MAIN } from './constants';
import { WIDGET_AREA_STYLES } from '../../googlesitekit/widgets/datastore/constants';
import { registerStore as registerDataStore } from './datastore';

addFilter(
	'googlesitekit.AdSenseDashboardZeroData',
	'googlesitekit.AdSenseDashboardZeroDataRefactored',
	fillFilterWithComponent( DashboardZeroData )
);

let isAdBlockerActive = () => {};

export const registerStore = ( registry ) => {
	registerDataStore( registry );
	// TODO: fix hack
	isAdBlockerActive = () => registry.__experimentalResolveSelect( STORE_NAME ).isAdBlockerActive();
};

export const registerModule = ( modules ) => {
	modules.registerModule(
		'adsense',
		{
			storeName: STORE_NAME,
			SettingsEditComponent: SettingsEdit,
			SettingsViewComponent: SettingsView,
			SettingsSetupIncompleteComponent: SettingsSetupIncomplete,
			SetupComponent: SetupMain,
			Icon: AdSenseIcon,
<<<<<<< HEAD
			features: [
				__( 'Monetize your website', 'google-site-kit' ),
				__( 'Intelligent, automatic ad placement', 'google-site-kit' ),
			],
			checkRequirements: () => {
				if ( ! isAdBlockerActive() ) {
=======
			checkRequirements: async () => {
				if ( ! await isAdBlockerActive() ) {
>>>>>>> b5d26754
					return;
				}

				throw {
					code: ERROR_CODE_ADBLOCKER_ACTIVE,
					message: __( 'Ad blocker detected, you need to disable it in order to set up AdSense.', 'google-site-kit' ),
					data: null,
				};
			},
			screenWidgetContext: CONTEXT_MODULE_ADSENSE,
		}
	);
};

export const registerWidgets = ( widgets ) => {
	widgets.registerWidget(
		'adsenseSummary',
		{
			Component: DashboardSummaryWidget,
			width: widgets.WIDGET_WIDTHS.HALF,
			priority: 1,
			wrapWidget: false,

		},
		[
			AREA_DASHBOARD_EARNINGS,
		],
	);
	widgets.registerWidget(
		'adsenseTopEarningPages',
		{
			Component: DashboardTopEarningPagesWidget,
			width: widgets.WIDGET_WIDTHS.HALF,
			priority: 2,
			wrapWidget: false,
		},
		[
			AREA_DASHBOARD_EARNINGS,
		],
	);
	widgets.registerWidgetArea(
		AREA_MODULE_ADSENSE_MAIN,
		{
			priority: 1,
			style: WIDGET_AREA_STYLES.BOXES,
			title: __( 'Overview', 'google-site-kit' ),
		},
		CONTEXT_MODULE_ADSENSE,
	);
};<|MERGE_RESOLUTION|>--- conflicted
+++ resolved
@@ -68,17 +68,12 @@
 			SettingsSetupIncompleteComponent: SettingsSetupIncomplete,
 			SetupComponent: SetupMain,
 			Icon: AdSenseIcon,
-<<<<<<< HEAD
 			features: [
 				__( 'Monetize your website', 'google-site-kit' ),
 				__( 'Intelligent, automatic ad placement', 'google-site-kit' ),
 			],
-			checkRequirements: () => {
-				if ( ! isAdBlockerActive() ) {
-=======
 			checkRequirements: async () => {
 				if ( ! await isAdBlockerActive() ) {
->>>>>>> b5d26754
 					return;
 				}
 
