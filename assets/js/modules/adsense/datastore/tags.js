--- conflicted
+++ resolved
@@ -26,13 +26,8 @@
  */
 import API from 'googlesitekit-api';
 import Data from 'googlesitekit-data';
-<<<<<<< HEAD
-import { getExistingTag } from '../../../util';
+import { getExistingTag } from '../../../util/tag';
 import { STORE_NAME } from './constants';
-=======
-import { getExistingTag } from '../../../util/tag';
-import { STORE_NAME } from './index';
->>>>>>> 57866d4d
 
 const { commonActions, createRegistrySelector } = Data;
 
