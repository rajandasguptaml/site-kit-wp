/**
 * modules/adsense data store: clients tests.
 *
 * Site Kit by Google, Copyright 2020 Google LLC
 *
 * Licensed under the Apache License, Version 2.0 (the "License");
 * you may not use this file except in compliance with the License.
 * You may obtain a copy of the License at
 *
 *     https://www.apache.org/licenses/LICENSE-2.0
 *
 * Unless required by applicable law or agreed to in writing, software
 * distributed under the License is distributed on an "AS IS" BASIS,
 * WITHOUT WARRANTIES OR CONDITIONS OF ANY KIND, either express or implied.
 * See the License for the specific language governing permissions and
 * limitations under the License.
 */

/**
 * Internal dependencies
 */
import API from 'googlesitekit-api';
import { STORE_NAME } from './constants';
import {
	createTestRegistry,
	muteConsole,
	subscribeUntil,
	unsubscribeFromAll,
} from 'tests/js/utils';
import { parseAccountID } from '../util';
import * as fixtures from './__fixtures__';

describe( 'modules/adsense clients', () => {
	let registry;

	beforeAll( () => {
		API.setUsingCache( false );
	} );

	beforeEach( () => {
		registry = createTestRegistry();
<<<<<<< HEAD
		store = registry.stores[ STORE_NAME ].store;
=======

		apiFetchSpy = jest.spyOn( { apiFetch }, 'apiFetch' );
>>>>>>> 0c3b22db
	} );

	afterAll( () => {
		API.setUsingCache( true );
	} );

	afterEach( () => {
		unsubscribeFromAll( registry );
	} );

	describe( 'actions', () => {

	} );

	describe( 'selectors', () => {
		describe( 'getClients', () => {
			it( 'uses a resolver to make a network request', async () => {
				fetchMock.getOnce(
					/^\/google-site-kit\/v1\/modules\/adsense\/data\/clients/,
					{ body: fixtures.clients, status: 200 }
				);

				const accountID = parseAccountID( fixtures.clients[ 0 ].id );

				const initialClients = registry.select( STORE_NAME ).getClients( accountID );

				expect( initialClients ).toEqual( undefined );
				await subscribeUntil( registry,
					() => (
						registry.select( STORE_NAME ).getClients( accountID ) !== undefined
					),
				);

				const clients = registry.select( STORE_NAME ).getClients( accountID );

				expect( fetchMock ).toHaveFetchedTimes( 1 );
				expect( clients ).toEqual( fixtures.clients );
			} );

			it( 'does not make a network request if clients for this account are already present', async () => {
				const accountID = parseAccountID( fixtures.clients[ 0 ].id );

				// Load data into this store so there are matches for the data we're about to select,
				// even though the selector hasn't fulfilled yet.
				registry.dispatch( STORE_NAME ).receiveGetClients( fixtures.clients, { accountID } );

				const clients = registry.select( STORE_NAME ).getClients( accountID );

				await subscribeUntil( registry, () => registry
					.select( STORE_NAME )
					.hasFinishedResolution( 'getClients', [ accountID ] )
				);

				expect( fetchMock ).not.toHaveFetched();
				expect( clients ).toEqual( fixtures.clients );
			} );

			it( 'dispatches an error if the request fails', async () => {
				const response = {
					code: 'internal_server_error',
					message: 'Internal server error',
					data: { status: 500 },
				};
				fetchMock.getOnce(
					/^\/google-site-kit\/v1\/modules\/adsense\/data\/clients/,
					{ body: response, status: 500 }
				);

				const fakeAccountID = 'pub-777888999';
				muteConsole( 'error' );
				registry.select( STORE_NAME ).getClients( fakeAccountID );
				await subscribeUntil( registry,
					() => registry.select( STORE_NAME ).isFetchingGetClients( fakeAccountID ) === false,
				);

				expect( fetchMock ).toHaveFetchedTimes( 1 );

				const clients = registry.select( STORE_NAME ).getClients( fakeAccountID );
				expect( clients ).toEqual( undefined );
			} );
		} );
	} );
} );<|MERGE_RESOLUTION|>--- conflicted
+++ resolved
@@ -39,12 +39,6 @@
 
 	beforeEach( () => {
 		registry = createTestRegistry();
-<<<<<<< HEAD
-		store = registry.stores[ STORE_NAME ].store;
-=======
-
-		apiFetchSpy = jest.spyOn( { apiFetch }, 'apiFetch' );
->>>>>>> 0c3b22db
 	} );
 
 	afterAll( () => {
