--- conflicted
+++ resolved
@@ -25,12 +25,9 @@
 /**
  * Internal dependencies
  */
-<<<<<<< HEAD
-import { getModulesData } from 'GoogleUtil';
-=======
+import { getModulesData } from '../../../util';
 import SvgIcon from '../../../util/svg-icon';
 import Button from '../../../components/button';
->>>>>>> e83315c6
 
 class AdSenseDashboardOutro extends Component {
 	render() {
