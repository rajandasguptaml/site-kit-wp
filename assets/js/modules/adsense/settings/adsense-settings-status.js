/**
 * AdSenseSettingsStatus component.
 *
 * Site Kit by Google, Copyright 2019 Google LLC
 *
 * Licensed under the Apache License, Version 2.0 (the "License");
 * you may not use this file except in compliance with the License.
 * You may obtain a copy of the License at
 *
 *     https://www.apache.org/licenses/LICENSE-2.0
 *
 * Unless required by applicable law or agreed to in writing, software
 * distributed under the License is distributed on an "AS IS" BASIS,
 * WITHOUT WARRANTIES OR CONDITIONS OF ANY KIND, either express or implied.
 * See the License for the specific language governing permissions and
 * limitations under the License.
 */

/**
<<<<<<< HEAD
 * External dependencies
 */
import {
	getSiteKitAdminURL,
	getModulesData,
} from 'GoogleUtil';
import Link from 'GoogleComponents/link';

/**
=======
>>>>>>> e83315c6
 * WordPress dependencies
 */
import { Component } from '@wordpress/element';
import { __ } from '@wordpress/i18n';

/**
 * Internal dependencies
 */
import {
	getSiteKitAdminURL,
} from '../../../util';
import Link from '../../../components/link';

class AdSenseSettingsStatus extends Component {
	render() {
		const {
			slug,
			screenID,
			OriginalComponent,
		} = this.props;

		const { accountStatus } = getModulesData().adsense.settings;

		if ( ! accountStatus || 'adsense' !== slug ) {
			return <OriginalComponent { ...this.props } />;
		}

		// Handle the pending status.
		if ( 'account-pending-review' === accountStatus || 'ads-display-pending' === accountStatus ) { /*eslint camelcase: 0*/
			return (
				<div className="mdc-layout-grid__cell mdc-layout-grid__cell--span-12">
					{ __( 'Site Kit has placed the code on your site, ', 'google-site-kit' ) }
					<Link
						className="googlesitekit-settings-module__edit-button"
						onClick={ () => {
							const page = screenID ? screenID : 'googlesitekit-dashboard';

							global.location = getSiteKitAdminURL( page, { reAuth: true, slug } );
						} }
						inherit
					>
						{ __( 'check module page', 'google-site-kit' ) }
					</Link>
				</div> );
		}

		return <OriginalComponent { ...this.props } />;
	}
}

export default AdSenseSettingsStatus;<|MERGE_RESOLUTION|>--- conflicted
+++ resolved
@@ -17,18 +17,6 @@
  */
 
 /**
-<<<<<<< HEAD
- * External dependencies
- */
-import {
-	getSiteKitAdminURL,
-	getModulesData,
-} from 'GoogleUtil';
-import Link from 'GoogleComponents/link';
-
-/**
-=======
->>>>>>> e83315c6
  * WordPress dependencies
  */
 import { Component } from '@wordpress/element';
@@ -39,6 +27,7 @@
  */
 import {
 	getSiteKitAdminURL,
+	getModulesData,
 } from '../../../util';
 import Link from '../../../components/link';
 
