/**
 * DashboardSummaryWidget component.
 *
 * Site Kit by Google, Copyright 2020 Google LLC
 *
 * Licensed under the Apache License, Version 2.0 (the "License");
 * you may not use this file except in compliance with the License.
 * You may obtain a copy of the License at
 *
 *     https://www.apache.org/licenses/LICENSE-2.0
 *
 * Unless required by applicable law or agreed to in writing, software
 * distributed under the License is distributed on an "AS IS" BASIS,
 * WITHOUT WARRANTIES OR CONDITIONS OF ANY KIND, either express or implied.
 * See the License for the specific language governing permissions and
 * limitations under the License.
 */

/**
 * WordPress dependencies
 */
import { __, _x } from '@wordpress/i18n';

/**
 * Internal dependencies
 */
import Data from 'googlesitekit-data';
import Widgets from 'googlesitekit-widgets';
import { STORE_NAME } from '../../datastore/constants';
import { STORE_NAME as CORE_USER } from '../../../../googlesitekit/datastore/user/constants';
import { isZeroReport, reduceAdSenseData } from '../../util';
import { readableLargeNumber, getSiteKitAdminURL } from '../../../../util';
import extractForSparkline from '../../../../util/extract-for-sparkline';
import PreviewBlock from '../../../../components/PreviewBlock';
import DataBlock from '../../../../components/data-block';
import Sparkline from '../../../../components/Sparkline';
import ReportError from '../../../../components/ReportError';
import ReportZero from '../../../../components/ReportZero';
import { Row, Cell } from '../../../../material-components';

const { useSelect } = Data;
const { Widget } = Widgets.components;

export default function DashboardSummaryWidget() {
	const dateRange = useSelect( ( select ) => select( CORE_USER ).getDateRange() );

	const metrics = [ 'EARNINGS', 'PAGE_VIEWS_RPM', 'IMPRESSIONS' ];
	const rangeArgs = { metrics, dateRange };
	const todayArgs = { metrics, dateRange: 'today' };
	const dailyArgs = { metrics, dateRange: 'this-month', dimensions: [ 'DATE' ] };

<<<<<<< HEAD
	const resolvedTodayReport = useSelect( ( select ) => select( STORE_NAME ).hasFinishedResolution( 'getReport', [ todayArgs ] ) );
	const resolvedRangeReport = useSelect( ( select ) => select( STORE_NAME ).hasFinishedResolution( 'getReport', [ rangeArgs ] ) );
	const resolvedDailyReport = useSelect( ( select ) => select( STORE_NAME ).hasFinishedResolution( 'getReport', [ dailyArgs ] ) );
=======
		const { startDate, endDate } = select( CORE_USER ).getDateRangeDates();

		const periodArgs = {
			startDate,
			endDate,
			metrics,
		};
>>>>>>> 81f49b51

	const { error, today, period, daily } = useSelect( ( select ) => ( {
		today: select( STORE_NAME ).getReport( todayArgs ),
		period: select( STORE_NAME ).getReport( rangeArgs ),
		daily: select( STORE_NAME ).getReport( dailyArgs ),
		error: select( STORE_NAME ).getErrorForSelector( 'getReport', [ todayArgs ] ) ||
			select( STORE_NAME ).getErrorForSelector( 'getReport', [ rangeArgs ] ) ||
			select( STORE_NAME ).getErrorForSelector( 'getReport', [ dailyArgs ] ),
	} ) );

	if ( ! resolvedDailyReport || ! resolvedRangeReport || ! resolvedTodayReport ) {
		return <PreviewBlock width="100%" height="276px" />;
	}

	if ( error ) {
		return <ReportError moduleSlug="adsense" error={ error } />;
	}

	if ( isZeroReport( today ) && isZeroReport( period ) && isZeroReport( daily ) ) {
		return <ReportZero moduleSlug="adsense" />;
	}

	const processedData = reduceAdSenseData( daily.rows );
	const href = getSiteKitAdminURL( 'googlesitekit-module-adsense', {} );

	const currencyHeader = period.headers.find( ( header ) => null !== header.currency && 0 < header.currency.length );
	const currencyCode = currencyHeader ? currencyHeader.currency : false;

	return (
		<Widget
			slug="adsenseSummary"
			className="googlesitekit-dashboard-adsense-stats mdc-layout-grid"
		>
			<Row>
				<Cell size={ 12 }>
					<DataBlock
						className="overview-adsense-rpm"
						title={ __( 'RPM', 'google-site-kit' ) }
						datapoint={ readableLargeNumber( period.totals[ 1 ], currencyCode ) }
						source={ {
							name: _x( 'AdSense', 'Service name', 'google-site-kit' ),
							link: href,
						} }
						sparkline={ daily &&
							<Sparkline
								data={ extractForSparkline( processedData.dataMap, 2 ) }
								change={ 1 }
								loadSmall={ false }
							/>
						}
						context="compact"
					/>
				</Cell>

				<Cell size={ 12 }>
					<DataBlock
						className="overview-adsense-earnings"
						title={ __( 'Total Earnings', 'google-site-kit' ) }
						datapoint={ readableLargeNumber( period.totals[ 0 ], currencyCode ) }
						source={ {
							name: _x( 'AdSense', 'Service name', 'google-site-kit' ),
							link: href,
						} }
						change={ today.totals[ 0 ] }
						changeDataUnit={ currencyCode }
						sparkline={ daily &&
							<Sparkline
								data={ extractForSparkline( processedData.dataMap, 1 ) }
								change={ 1 }
								loadSmall={ false }
							/>
						}
						context="compact"
					/>
				</Cell>

				<Cell size={ 12 }>
					<DataBlock
						className="overview-adsense-impressions"
						title={ __( 'Ad Impressions', 'google-site-kit' ) }
						datapoint={ readableLargeNumber( period.totals[ 2 ] ) }
						source={ {
							name: _x( 'AdSense', 'Service name', 'google-site-kit' ),
							link: href,
						} }
						sparkline={ daily &&
							<Sparkline
								data={ extractForSparkline( processedData.dataMap, 3 ) }
								change={ 1 }
								loadSmall={ false }
							/>
						}
						context="compact"
					/>
				</Cell>
			</Row>
		</Widget>
	);
}<|MERGE_RESOLUTION|>--- conflicted
+++ resolved
@@ -42,26 +42,16 @@
 const { Widget } = Widgets.components;
 
 export default function DashboardSummaryWidget() {
-	const dateRange = useSelect( ( select ) => select( CORE_USER ).getDateRange() );
+	const { startDate, endDate } = useSelect( ( select ) => select( CORE_USER ).getDateRangeDates() );
 
 	const metrics = [ 'EARNINGS', 'PAGE_VIEWS_RPM', 'IMPRESSIONS' ];
-	const rangeArgs = { metrics, dateRange };
+	const rangeArgs = { metrics, startDate, endDate };
 	const todayArgs = { metrics, dateRange: 'today' };
 	const dailyArgs = { metrics, dateRange: 'this-month', dimensions: [ 'DATE' ] };
 
-<<<<<<< HEAD
 	const resolvedTodayReport = useSelect( ( select ) => select( STORE_NAME ).hasFinishedResolution( 'getReport', [ todayArgs ] ) );
 	const resolvedRangeReport = useSelect( ( select ) => select( STORE_NAME ).hasFinishedResolution( 'getReport', [ rangeArgs ] ) );
 	const resolvedDailyReport = useSelect( ( select ) => select( STORE_NAME ).hasFinishedResolution( 'getReport', [ dailyArgs ] ) );
-=======
-		const { startDate, endDate } = select( CORE_USER ).getDateRangeDates();
-
-		const periodArgs = {
-			startDate,
-			endDate,
-			metrics,
-		};
->>>>>>> 81f49b51
 
 	const { error, today, period, daily } = useSelect( ( select ) => ( {
 		today: select( STORE_NAME ).getReport( todayArgs ),
