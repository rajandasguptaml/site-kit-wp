/**
 * AdSense Setup Account Create component.
 *
 * Site Kit by Google, Copyright 2020 Google LLC
 *
 * Licensed under the Apache License, Version 2.0 (the "License");
 * you may not use this file except in compliance with the License.
 * You may obtain a copy of the License at
 *
 *     https://www.apache.org/licenses/LICENSE-2.0
 *
 * Unless required by applicable law or agreed to in writing, software
 * distributed under the License is distributed on an "AS IS" BASIS,
 * WITHOUT WARRANTIES OR CONDITIONS OF ANY KIND, either express or implied.
 * See the License for the specific language governing permissions and
 * limitations under the License.
 */

/**
 * WordPress dependencies
 */
import { Fragment, useCallback } from '@wordpress/element';
import { __, sprintf } from '@wordpress/i18n';

/**
 * Internal dependencies
 */
import Data from 'googlesitekit-data';
<<<<<<< HEAD
import Button from '../../../../components/Button';
import Link from '../../../../components/link';
=======
import Button from '../../../../components/button';
import Link from '../../../../components/Link';
>>>>>>> c85ca6d2
import { trackEvent } from '../../../../util';
import { sanitizeHTML } from '../../../../util/sanitize';
import { parseAccountID } from '../../util/parsing';
import { STORE_NAME } from '../../datastore/constants';
import { STORE_NAME as siteStoreName } from '../../../../googlesitekit/datastore/site/constants';
import { STORE_NAME as userStoreName } from '../../../../googlesitekit/datastore/user/constants';
import {
	ErrorNotices,
	UserProfile,
} from '../common';
const { useSelect } = Data;

export default function SetupAccountCreate() {
	const siteURL = useSelect( ( select ) => select( siteStoreName ).getReferenceSiteURL() );
	const userEmail = useSelect( ( select ) => select( userStoreName ).getEmail() );
	const existingTag = useSelect( ( select ) => select( STORE_NAME ).getExistingTag() );
	const signUpURL = useSelect( ( select ) => select( STORE_NAME ).getServiceCreateAccountURL() );

	const createAccountHandler = useCallback( async ( event ) => {
		event.preventDefault();
		await trackEvent( 'adsense_setup', 'create_adsense_account' );
		global.open( signUpURL, '_blank' );
	}, [ signUpURL ] );

	if ( ! siteURL || ! userEmail || undefined === existingTag ) {
		return null;
	}

	return (
		<Fragment>
			<h3 className="googlesitekit-heading-4 googlesitekit-setup-module__title">
				{ __( 'Create your AdSense account', 'google-site-kit' ) }
			</h3>

			<ErrorNotices />

			<p>
				{ __( 'Site Kit will place AdSense code on every page across your site. This means Google will automatically place ads for you in all the best places.', 'google-site-kit' ) }
			</p>

			<UserProfile />

			<div className="googlesitekit-setup-module__action">
				<Button
					onClick={ createAccountHandler }
					href={ signUpURL }
				>
					{ __( 'Create AdSense Account', 'google-site-kit' ) }
				</Button>
			</div>

			<p className="googlesitekit-setup-module__footer-text">
				{ existingTag && sprintf(
					/* translators: 1: client ID, 2: user email address, 3: account ID */
					__( 'Site Kit detected AdSense code %1$s on your page. We recommend you remove that code or add %2$s as a user to the AdSense account %3$s.', 'google-site-kit' ),
					existingTag,
					userEmail,
					parseAccountID( existingTag )
				) }
				{ ! existingTag && sprintf(
					/* translators: %s: user email address */
					__( 'Already use AdSense? Add %s as a user to an existing AdSense account.', 'google-site-kit' ),
					userEmail
				) }
				{ ' ' }
				<Link
					href="https://support.google.com/adsense/answer/2659101"
					inherit
					external
					dangerouslySetInnerHTML={ sanitizeHTML(
						__( 'Learn more<span class="screen-reader-text"> about adding a user to an existing AdSense account</span>', 'google-site-kit' ),
						{
							ALLOWED_TAGS: [ 'span' ],
							ALLOWED_ATTR: [ 'class' ],
						}
					) }
				/>
			</p>
		</Fragment>
	);
}<|MERGE_RESOLUTION|>--- conflicted
+++ resolved
@@ -26,13 +26,8 @@
  * Internal dependencies
  */
 import Data from 'googlesitekit-data';
-<<<<<<< HEAD
 import Button from '../../../../components/Button';
-import Link from '../../../../components/link';
-=======
-import Button from '../../../../components/button';
 import Link from '../../../../components/Link';
->>>>>>> c85ca6d2
 import { trackEvent } from '../../../../util';
 import { sanitizeHTML } from '../../../../util/sanitize';
 import { parseAccountID } from '../../util/parsing';
