--- conflicted
+++ resolved
@@ -35,12 +35,8 @@
 import ProgressBar from '../../../../components/ProgressBar';
 import ErrorText from '../../../../components/ErrorText';
 import { STORE_NAME } from '../../datastore/constants';
-<<<<<<< HEAD
-import { STORE_NAME as CORE_SITE } from '../../../../googlesitekit/datastore/site/constants';
-import { STORE_NAME as CORE_LOCATION } from '../../../../googlesitekit/datastore/location/constants';
-=======
 import { CORE_SITE } from '../../../../googlesitekit/datastore/site/constants';
->>>>>>> 026f7d3e
+import { CORE_LOCATION } from '../../../../googlesitekit/datastore/location/constants';
 import {
 	ACCOUNT_STATUS_NONE,
 	ACCOUNT_STATUS_MULTIPLE,
@@ -73,10 +69,7 @@
 export default function SetupMain( { finishSetup } ) {
 	// Get settings.
 	const siteURL = useSelect( ( select ) => select( CORE_SITE ).getReferenceSiteURL() );
-<<<<<<< HEAD
 	const isNavigating = useSelect( ( select ) => select( CORE_LOCATION ).isNavigating() );
-=======
->>>>>>> 026f7d3e
 	const previousAccountID = useSelect( ( select ) => select( STORE_NAME ).getAccountID() );
 	const previousClientID = useSelect( ( select ) => select( STORE_NAME ).getClientID() );
 	const previousAccountStatus = useSelect( ( select ) => select( STORE_NAME ).getAccountStatus() );
