--- conflicted
+++ resolved
@@ -400,24 +400,15 @@
 						onEnhancedChange={ this.handleAccountChange }
 						outlined
 					>
-<<<<<<< HEAD
 						{ accounts.map( ( account ) => {
 							return (
 								<Option
-									key={ account.accountId }
-									value={ account.accountId }>
+									key={ account.accountId /* Capitalization rule exception: `accountId` is a property of an API returned value. */ }
+									value={ account.accountId /* Capitalization rule exception: `accountId` is a property of an API returned value. */ }>
 									{ account.name }
 								</Option>
 							);
 						} ) }
-=======
-						{ accounts.map( ( account ) =>
-							<Option
-								key={ account.accountId /* Capitalization rule exception: `accountId` is a property of an API returned value. */ }
-								value={ account.accountId /* Capitalization rule exception: `accountId` is a property of an API returned value. */ }>
-								{ account.name }
-							</Option> ) }
->>>>>>> 2da597f3
 					</Select>
 
 					{ containersLoading ? ( <ProgressBar small /> ) : (
@@ -429,32 +420,19 @@
 							onEnhancedChange={ this.handleContainerChange }
 							outlined
 						>
-<<<<<<< HEAD
 							{ containers.map( ( container ) => {
 								return (
 									<Option
-										key={ container.containerId }
-										value={ container.publicId }>
+										key={ container.containerId /* Capitalization rule exception: `containerId` is a property of an API returned value. */ }
+										value={ container.publicId /* Capitalization rule exception: `publicId` is a property of an API returned value. */ }>
 										{
-											0 === container.publicId ?
+											0 === container.publicId ? // Capitalization rule exception: `publicId` is a property of an API returned value.
 												__( 'Set up a new container', 'google-site-kit' ) :
-												container.publicId
+												container.publicId /* Capitalization rule exception: `publicId` is a property of an API returned value. */
 										}
 									</Option>
 								);
 							} ) }
-=======
-							{ containers.map( ( container ) =>
-								<Option
-									key={ container.containerId /* Capitalization rule exception: `containerId` is a property of an API returned value. */ }
-									value={ container.publicId /* Capitalization rule exception: `publicId` is a property of an API returned value. */ }>
-									{
-										0 === container.publicId ? // Capitalization rule exception: `publicId` is a property of an API returned value.
-											__( 'Set up a new container', 'google-site-kit' ) :
-											container.publicId /* Capitalization rule exception: `publicId` is a property of an API returned value. */
-									}
-								</Option> ) }
->>>>>>> 2da597f3
 						</Select>
 					) }
 				</div>
