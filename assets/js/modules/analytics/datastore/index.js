--- conflicted
+++ resolved
@@ -23,11 +23,8 @@
 import Modules from 'googlesitekit-modules';
 import { createSnapshotStore } from '../../../googlesitekit/data/create-snapshot-store';
 import accounts from './accounts';
-<<<<<<< HEAD
+import adsense from './adsense';
 import goals from './goals';
-=======
-import adsense from './adsense';
->>>>>>> cb7ec12b
 import properties from './properties';
 import profiles from './profiles';
 import report from './report';
@@ -56,11 +53,8 @@
 const store = Data.combineStores(
 	baseModuleStore,
 	accounts,
-<<<<<<< HEAD
+	adsense,
 	goals,
-=======
-	adsense,
->>>>>>> cb7ec12b
 	properties,
 	profiles,
 	report,
