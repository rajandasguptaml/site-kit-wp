/**
 * Analytics module initialization.
 *
 * Site Kit by Google, Copyright 2019 Google LLC
 *
 * Licensed under the Apache License, Version 2.0 (the "License");
 * you may not use this file except in compliance with the License.
 * You may obtain a copy of the License at
 *
 *     https://www.apache.org/licenses/LICENSE-2.0
 *
 * Unless required by applicable law or agreed to in writing, software
 * distributed under the License is distributed on an "AS IS" BASIS,
 * WITHOUT WARRANTIES OR CONDITIONS OF ANY KIND, either express or implied.
 * See the License for the specific language governing permissions and
 * limitations under the License.
 */

/**
 * External dependencies
 */
<<<<<<< HEAD
import { fillFilterWithComponent, getSiteKitAdminURL, getModulesData } from 'GoogleUtil';
import { createAddToFilter } from 'GoogleUtil/helpers';
=======
>>>>>>> e83315c6
/**
 * Internal dependencies
 */
import { fillFilterWithComponent, getSiteKitAdminURL } from '../../util';
import { createAddToFilter } from '../../util/helpers';
import AnalyticsDashboardWidget from './dashboard/dashboard-widget';
import AnalyticsAdminbarWidget from './adminbar/adminbar-widget';
import AnalyticsAllTraffic from './dashboard/dashboard-widget-all-traffic';
import AnalyticsDashboardWidgetTopLevel from './dashboard/dashboard-widget-top-level';
import WPAnalyticsDashboardWidgetOverview from './wp-dashboard/wp-dashboard-widget-overview';
import AnalyticsDashboardDetailsWidgetTopAcquisitionSources from './dashboard-details/dashboard-details-widget-top-acquisition-sources';
import WPAnalyticsDashboardWidgetTopPagesTable from './wp-dashboard/wp-dashboard-widget-top-pages-table';
import AnalyticsAdSenseDashboardWidgetTopPagesTable from './dashboard/dashboard-widget-analytics-adsense-top-pages';
import AnalyticsDashboardWidgetPopularPagesTable from './dashboard/dashboard-widget-popular-pages-table';
import AdSenseDashboardWidgetTopPagesTableSmall from './dashboard/dashboard-widget-top-earning-pages-small';
import AnalyticsSetup from './setup';

/**
 * WordPress dependencies
 */
import { addFilter } from '@wordpress/hooks';
const slug = 'analytics';

const addAnalyticsAdminbarWidget = createAddToFilter( <AnalyticsAdminbarWidget /> );

/**
 * Add components to the adminbar.
 */
addFilter( 'googlesitekit.AdminbarModules',
	'googlesitekit.Analytics',
	addAnalyticsAdminbarWidget, 11 );

const modulesData = getModulesData();

// If setup is not complete, show the signup flow.
if ( ! modulesData[ slug ].setupComplete ) {
	const {
		reAuth,
		currentScreen,
	} = global.googlesitekit.admin;
	const id = currentScreen ? currentScreen.id : null;
	if ( ! reAuth && 'site-kit_page_googlesitekit-module-analytics' === id ) {
		// Setup incomplete: redirect to the setup flow.
		global.location = getSiteKitAdminURL(
			`googlesitekit-module-${ slug }`,
			{
				reAuth: true,
				slug,
			}
		);
	}
}

if ( modulesData.analytics.active ) {
	const addAnalyticsDashboardWidget = createAddToFilter( <AnalyticsDashboardWidget /> );
	const addAnalyticsAllTraffic = createAddToFilter( <AnalyticsAllTraffic /> );
	const addWPAnalyticsDashboardWidgetOverview = createAddToFilter( <WPAnalyticsDashboardWidgetOverview /> );
	const addWPAnalyticsDashboardWidgetTopPagesTable = createAddToFilter( <WPAnalyticsDashboardWidgetTopPagesTable /> );
	const addAnalyticsDashboardWidgetTopLevel = createAddToFilter( <AnalyticsDashboardWidgetTopLevel /> );
	const addAnalyticsDashboardDetailsWidget = createAddToFilter( <AnalyticsDashboardDetailsWidgetTopAcquisitionSources /> );
	const addAnalyticsAdSenseTopPagesWidget = createAddToFilter( <AnalyticsAdSenseDashboardWidgetTopPagesTable /> );
	const addAnalyticsDashboardWidgetPopularPagesTable = createAddToFilter( <AnalyticsDashboardWidgetPopularPagesTable /> );
	const addAnalyticsDashboardWidgetPopularPagesTableSmall = createAddToFilter( <AdSenseDashboardWidgetTopPagesTableSmall /> );

	/**
	 * Add components to the Site Kit Dashboard.
	 */
	addFilter( 'googlesitekit.DashboardModule',
		'googlesitekit.Analytics',
		addAnalyticsAllTraffic, 9 );
	addFilter( 'googlesitekit.DashboardSearchFunnel',
		'googlesitekit.Analytics',
		addAnalyticsDashboardWidgetTopLevel, 11 );
	addFilter( 'googlesitekit.DashboardPopularity',
		'googlesitekit.Analytics',
		addAnalyticsDashboardWidgetPopularPagesTable, 20 );
	addFilter( 'googlesitekit.AnalyticsAdSenseTopPagesTableSmall',
		'googlesitekit.Analytics',
		addAnalyticsDashboardWidgetPopularPagesTableSmall, 20 );

	/**
	 * Add components to the Site Kit URL Details Dashboard.
	 */
	addFilter( 'googlesitekit.DashboardDetailsModule',
		'googlesitekit.Analytics',
		addAnalyticsDashboardDetailsWidget, 20 );

	/**
	 * Add components to the WordPress Dashboard widget.
	 */
	addFilter( 'googlesitekit.WPDashboardHeader',
		'googlesitekit.Analytics',
		addWPAnalyticsDashboardWidgetOverview );
	addFilter( 'googlesitekit.WPDashboardModule',
		'googlesitekit.Analytics',
		addWPAnalyticsDashboardWidgetTopPagesTable );

	/**
	 * Add components to the module detail page.
	 */
	addFilter( 'googlesitekit.ModuleApp-' + slug,
		'googlesitekit.Analytics',
		addAnalyticsDashboardWidget );

	/**
	 * Add components to the AdSense Dashboard.
	 */
	addFilter( 'googlesitekit.AnalyticsAdSenseTopPagesTable',
		'googlesitekit.Analytics',
		addAnalyticsAdSenseTopPagesWidget, 11 );

	/**
	 * Add components to the settings page.
	 */
	addFilter( `googlesitekit.ModuleSettingsDetails-${ slug }`,
		'googlesitekit.AnalyticsModuleSettingsDetails',
		fillFilterWithComponent( AnalyticsSetup, {
			onSettingsPage: true,
		} ) );

	addFilter( `googlesitekit.showDateRangeSelector-${ slug }`,
		'googlesitekit.analyticsShowDateRangeSelector',
		() => true );

	/**
	 * Add component to the setup wizard
	 */
	addFilter( `googlesitekit.ModuleSetup-${ slug }`,
		'googlesitekit.AnalyticsModuleSetupWizard',
		fillFilterWithComponent( AnalyticsSetup, {
			onSettingsPage: false,
		} ) );
}<|MERGE_RESOLUTION|>--- conflicted
+++ resolved
@@ -17,17 +17,9 @@
  */
 
 /**
- * External dependencies
- */
-<<<<<<< HEAD
-import { fillFilterWithComponent, getSiteKitAdminURL, getModulesData } from 'GoogleUtil';
-import { createAddToFilter } from 'GoogleUtil/helpers';
-=======
->>>>>>> e83315c6
-/**
  * Internal dependencies
  */
-import { fillFilterWithComponent, getSiteKitAdminURL } from '../../util';
+import { fillFilterWithComponent, getSiteKitAdminURL, getModulesData } from '../../util';
 import { createAddToFilter } from '../../util/helpers';
 import AnalyticsDashboardWidget from './dashboard/dashboard-widget';
 import AnalyticsAdminbarWidget from './adminbar/adminbar-widget';
