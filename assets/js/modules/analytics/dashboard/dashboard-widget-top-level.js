/**
 * AnalyticsDashboardWidgetTopLevel component.
 *
 * Site Kit by Google, Copyright 2019 Google LLC
 *
 * Licensed under the Apache License, Version 2.0 (the "License");
 * you may not use this file except in compliance with the License.
 * You may obtain a copy of the License at
 *
 *     https://www.apache.org/licenses/LICENSE-2.0
 *
 * Unless required by applicable law or agreed to in writing, software
 * distributed under the License is distributed on an "AS IS" BASIS,
 * WITHOUT WARRANTIES OR CONDITIONS OF ANY KIND, either express or implied.
 * See the License for the specific language governing permissions and
 * limitations under the License.
 */

/**
 * External dependencies
 */
import DataBlock from 'GoogleComponents/data-block';
import withData from 'GoogleComponents/higherorder/withdata';
import { TYPE_MODULES } from 'GoogleComponents/data';
import Sparkline from 'GoogleComponents/sparkline';
import CTA from 'GoogleComponents/notifications/cta';
import PreviewBlock from 'GoogleComponents/preview-block';
import {
	getTimeInSeconds,
	readableLargeNumber,
	extractForSparkline,
	getSiteKitAdminURL,
} from 'GoogleUtil';
import { isEmpty } from 'lodash';

/**
 * WordPress dependencies
 */
import { __ } from '@wordpress/i18n';
import { Component, Fragment } from '@wordpress/element';

/**
 * Internal dependencies
 */
import {
	calculateOverviewData,
	extractAnalyticsDashboardSparklineData,
	getAnalyticsErrorMessageFromData,
	siteAnalyticsReportDataDefaults,
	overviewReportDataDefaults,
	isDataZeroForReporting,
} from '../util';

<<<<<<< HEAD
=======
const { __, _x } = wp.i18n;
const { Component, Fragment } = wp.element;
const { isEmpty } = lodash;

>>>>>>> 39643179
class AnalyticsDashboardWidgetTopLevel extends Component {
	constructor( props ) {
		super( props );
		this.state = {
			accounts: false,
			goals: false,
		};
	}

	// When additional data is returned, componentDidUpdate will fire.
	componentDidUpdate() {
		this.processCallbackData();
	}

	componentDidMount() {
		this.processCallbackData();
	}

	/**
	 * Process callback data received from the API.
	 */
	processCallbackData() {
		const {
			data,
			requestDataToState,
		} = this.props;

		if ( data && ! data.error && 'function' === typeof requestDataToState ) {
			this.setState( requestDataToState );
		}
	}

	render() {
		const {
			overview,
			extractedAnalytics,
			goals,
		} = this.state;

		const { permaLink } = googlesitekit;

		const href = getSiteKitAdminURL( 'googlesitekit-module-analytics', {} );
		const goalURL = 'https://support.google.com/analytics/answer/1032415?hl=en#create_or_edit_goals';

		let totalUsers = '',
			totalUsersChange = '',
			goalCompletions = '',
			goalCompletionsChange = '',
			averageBounceRate = '',
			averageBounceRateChange = '';

		if ( overview ) {
			totalUsers = overview.totalUsers;
			totalUsersChange = overview.totalUsersChange;
			goalCompletions = overview.goalCompletions;
			goalCompletionsChange = overview.goalCompletionsChange;
			averageBounceRate = overview.averageBounceRate;
			averageBounceRateChange = overview.averageBounceRateChange;
		}

		return (
			<Fragment>
				<div className="
					mdc-layout-grid__cell
					mdc-layout-grid__cell--align-bottom
					mdc-layout-grid__cell--span-2-phone
					mdc-layout-grid__cell--span-2-tablet
					mdc-layout-grid__cell--span-3-desktop
				">
					<DataBlock
						className="overview-total-users"
						title={ __( 'Unique Visitors from Search', 'google-site-kit' ) }
						datapoint={ readableLargeNumber( totalUsers ) }
						change={ totalUsersChange }
						changeDataUnit="%"
						source={ {
							name: _x( 'Analytics', 'Service name', 'google-site-kit' ),
							link: href,
						} }
						sparkline={
							extractedAnalytics &&
								<Sparkline
									data={ extractForSparkline( extractedAnalytics, 1 ) }
									change={ totalUsersChange }
									id="analytics-users-sparkline"
								/>
						}
					/>
				</div>
				<div className="
					mdc-layout-grid__cell
					mdc-layout-grid__cell--align-bottom
					mdc-layout-grid__cell--span-2-phone
					mdc-layout-grid__cell--span-2-tablet
					mdc-layout-grid__cell--span-3-desktop
				">
					{
						/**
						 * The forth block shows goals for general view, and average time on page for detail view.
						 */
					}
					{
						permaLink && (
							<DataBlock
								className="overview-bounce-rate"
								title={ __( 'Bounce Rate', 'google-site-kit' ) }
								datapoint={ Number( averageBounceRate ).toFixed( 2 ) }
								datapointUnit={ __( '%', 'google-site-kit' ) }
								change={ averageBounceRateChange }
								changeDataUnit="%"
								reverseArrowDirection
								source={ {
									name: _x( 'Analytics', 'Service name', 'google-site-kit' ),
									link: href,
								} }
								sparkline={
									extractedAnalytics &&
										<Sparkline
											data={ extractForSparkline( extractedAnalytics, 2 ) }
											change={ averageBounceRateChange }
											id="analytics-sessions-sparkline"
										/>
								}
							/>
						) }
					{ ! permaLink && goals && isEmpty( goals.items ) && (
						<CTA
							title={ __( 'Use goals to measure success.', 'google-site-kit' ) }
							description={ __( 'Goals measure how well your site or app fulfills your target objectives.', 'google-site-kit' ) }
							ctaLink={ goalURL }
							ctaLabel={ __( 'Create a new goal', 'google-site-kit' ) }
						/>
					)
					}
					{ ! permaLink && goals && ! isEmpty( goals.items ) && (
						<DataBlock
							className="overview-goals-completed"
							title={ __( 'Goals Completed', 'google-site-kit' ) }
							datapoint={ readableLargeNumber( goalCompletions ) }
							change={ goalCompletionsChange }
							changeDataUnit="%"
							source={ {
								name: _x( 'Analytics', 'Service name', 'google-site-kit' ),
								link: href,
							} }
							sparkline={
								extractedAnalytics &&
								<Sparkline
									data={ extractForSparkline( extractedAnalytics, 3 ) }
									change={ goalCompletionsChange }
									id="analytics-sessions-sparkline"
								/>
							}
						/>
					) }
					{ ! permaLink && ! goals && (
						<PreviewBlock width="100%" height="202px" />
					) }
				</div>
			</Fragment>
		);
	}
}

const isDataZero = ( data, datapoint ) => {
	if ( 'report' === datapoint ) {
		return isDataZeroForReporting( data );
	}

	return false;
};

/*
Note: toState callbacks below accept the current data and state into an object which is passed to setState.
This is because withData changes the props passed to the child for each request.
*/

export default withData(
	AnalyticsDashboardWidgetTopLevel,
	[
		{
			type: TYPE_MODULES,
			identifier: 'analytics',
			datapoint: 'report',
			data: {
				...overviewReportDataDefaults,
				url: googlesitekit.permaLink,
			},
			priority: 1,
			maxAge: getTimeInSeconds( 'day' ),
			context: 'Dashboard',
			toState( state, { data } ) {
				if ( ! state.overview ) {
					return {
						overview: calculateOverviewData( data ),
					};
				}
			},
		},
		{
			type: TYPE_MODULES,
			identifier: 'analytics',
			datapoint: 'report',
			data: {
				...siteAnalyticsReportDataDefaults,
				url: googlesitekit.permaLink,
			},
			priority: 1,
			maxAge: getTimeInSeconds( 'day' ),
			context: 'Dashboard',
			toState( state, { data } ) {
				if ( ! state.extractedAnalytics ) {
					return {
						extractedAnalytics: extractAnalyticsDashboardSparklineData( data ),
					};
				}
			},
		},
		{
			type: TYPE_MODULES,
			identifier: 'analytics',
			datapoint: 'goals',
			data: {
				url: googlesitekit.permaLink,
			},
			priority: 1,
			maxAge: getTimeInSeconds( 'hour' ),
			context: 'Dashboard',
			toState( state, { data } ) {
				if ( ! state.goals ) {
					return {
						goals: data,
					};
				}
			},
		},
	],
	<Fragment>
		<div className="
			mdc-layout-grid__cell
			mdc-layout-grid__cell--align-bottom
			mdc-layout-grid__cell--span-2-phone
			mdc-layout-grid__cell--span-2-tablet
			mdc-layout-grid__cell--span-3-desktop
		">
			<PreviewBlock width="100%" height="202px" />
		</div>
		<div className="
			mdc-layout-grid__cell
			mdc-layout-grid__cell--align-bottom
			mdc-layout-grid__cell--span-2-phone
			mdc-layout-grid__cell--span-2-tablet
			mdc-layout-grid__cell--span-3-desktop
		">
			<PreviewBlock width="100%" height="202px" />
		</div>
	</Fragment>,
	{
		inGrid: true,
	},
	isDataZero,
	getAnalyticsErrorMessageFromData
);<|MERGE_RESOLUTION|>--- conflicted
+++ resolved
@@ -36,7 +36,7 @@
 /**
  * WordPress dependencies
  */
-import { __ } from '@wordpress/i18n';
+import { __, _x } from '@wordpress/i18n';
 import { Component, Fragment } from '@wordpress/element';
 
 /**
@@ -51,13 +51,6 @@
 	isDataZeroForReporting,
 } from '../util';
 
-<<<<<<< HEAD
-=======
-const { __, _x } = wp.i18n;
-const { Component, Fragment } = wp.element;
-const { isEmpty } = lodash;
-
->>>>>>> 39643179
 class AnalyticsDashboardWidgetTopLevel extends Component {
 	constructor( props ) {
 		super( props );
