/**
 * DashboardAcquisitionPieChart component.
 *
 * Site Kit by Google, Copyright 2019 Google LLC
 *
 * Licensed under the Apache License, Version 2.0 (the "License");
 * you may not use this file except in compliance with the License.
 * You may obtain a copy of the License at
 *
 *     https://www.apache.org/licenses/LICENSE-2.0
 *
 * Unless required by applicable law or agreed to in writing, software
 * distributed under the License is distributed on an "AS IS" BASIS,
 * WITHOUT WARRANTIES OR CONDITIONS OF ANY KIND, either express or implied.
 * See the License for the specific language governing permissions and
 * limitations under the License.
 */

/**
 * External dependencies
 */
import GoogleChart from 'GoogleComponents/google-chart';
import { getSiteKitAdminURL, getTimeInSeconds } from 'GoogleUtil';
import withData from 'GoogleComponents/higherorder/withdata';
import { TYPE_MODULES } from 'GoogleComponents/data';
/**
 * Internal dependencies
 */
import PropTypes from 'prop-types';
import Link from 'GoogleComponents/link';
import PreviewBlock from 'GoogleComponents/preview-block';
import { extractAnalyticsDataForTrafficChart, getAnalyticsErrorMessageFromData, trafficSourcesReportDataDefaults, isDataZeroForReporting } from '../util';

<<<<<<< HEAD
/**
 * WordPress dependencies
 */
import { Component } from '@wordpress/element';
import { __ } from '@wordpress/i18n';
=======
const { Component } = wp.element;
const { __, _x } = wp.i18n;
>>>>>>> 39643179

class DashboardAcquisitionPieChart extends Component {
	render() {
		const {
			data,
			source,
		} = this.props;

		if ( ! data || data.error || ! data.length ) {
			return null;
		}

		const processedData = extractAnalyticsDataForTrafficChart( data );
		const options = {
			chartArea: {
				width: '100%',
				height: '100%',
			},
			backgroundColor: 'transparent',
			height: 250,
			legend: {
				alignment: 'center',
				textStyle: {
					color: '#5b5b61',
					fontSize: 12,
				},
			},
			slices: {
				0: { color: '#178EC5' },
				1: { color: '#54B23B' },
				2: { color: '#EB5729' },
				3: { color: '#ECED33' },
				4: { color: '#34CBE3' },
				5: { color: '#82E88E' },
			},
			title: null,
			width: '100%',
		};

		return (
			<div className="googlesitekit-chart googlesitekit-chart--pie">
				<GoogleChart
					data={ processedData }
					options={ options }
					chartType="pie"
					id="overview-piechart"
					loadHeight={ 205 }
				/>
				{ source &&
					<div className="googlesitekit-chart__source">
						{ [
							__( 'Source:', 'google-site-kit' ),
							' ',
							<Link
								key="link"
								href={ getSiteKitAdminURL( 'googlesitekit-module-analytics' ) }
								inherit
							>
								{ _x( 'Analytics', 'Service name', 'google-site-kit' ) }
							</Link>,
						] }
					</div>
				}
			</div>
		);
	}
}

DashboardAcquisitionPieChart.defaultProps = {
	source: false,
};

DashboardAcquisitionPieChart.propTypes = {
	source: PropTypes.bool,
};

export default withData(
	DashboardAcquisitionPieChart,
	[
		{
			type: TYPE_MODULES,
			identifier: 'analytics',
			datapoint: 'report',
			data: {
				...trafficSourcesReportDataDefaults,
				url: googlesitekit.permaLink,
			},
			priority: 1,
			maxAge: getTimeInSeconds( 'day' ),
			context: [ 'Dashboard', 'Single' ],
		},
	],
	<PreviewBlock width="282px" height="282px" shape="circular" />,
	{},
	isDataZeroForReporting,
	getAnalyticsErrorMessageFromData
);<|MERGE_RESOLUTION|>--- conflicted
+++ resolved
@@ -31,16 +31,11 @@
 import PreviewBlock from 'GoogleComponents/preview-block';
 import { extractAnalyticsDataForTrafficChart, getAnalyticsErrorMessageFromData, trafficSourcesReportDataDefaults, isDataZeroForReporting } from '../util';
 
-<<<<<<< HEAD
 /**
  * WordPress dependencies
  */
 import { Component } from '@wordpress/element';
-import { __ } from '@wordpress/i18n';
-=======
-const { Component } = wp.element;
-const { __, _x } = wp.i18n;
->>>>>>> 39643179
+import { __, _x } from '@wordpress/i18n';
 
 class DashboardAcquisitionPieChart extends Component {
 	render() {
