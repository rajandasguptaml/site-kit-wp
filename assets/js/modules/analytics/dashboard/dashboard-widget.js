--- conflicted
+++ resolved
@@ -235,11 +235,7 @@
 									header
 									footer
 									/* translators: %s: date range */
-<<<<<<< HEAD
-									title={ sprintf( __( 'Top acquisition channels over the last %s', 'google-site-kit' ), dateRange ) }
-=======
-									title={ sprintf( __( 'Top acquisition sources over the last %s', 'google-site-kit' ), currentDateRange ) }
->>>>>>> 0413b5fc
+									title={ sprintf( __( 'Top acquisition channels over the last %s', 'google-site-kit' ), currentDateRange ) }
 									headerCtaLink="https://analytics.google.com"
 									headerCtaLabel={ __( 'See full stats in Analytics', 'google-site-kit' ) }
 									footerCtaLabel={ _x( 'Analytics', 'Service name', 'google-site-kit' ) }
