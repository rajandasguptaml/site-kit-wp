/**
 * Analytics utility functions.
 *
 * Site Kit by Google, Copyright 2019 Google LLC
 *
 * Licensed under the Apache License, Version 2.0 (the "License");
 * you may not use this file except in compliance with the License.
 * You may obtain a copy of the License at
 *
 *     https://www.apache.org/licenses/LICENSE-2.0
 *
 * Unless required by applicable law or agreed to in writing, software
 * distributed under the License is distributed on an "AS IS" BASIS,
 * WITHOUT WARRANTIES OR CONDITIONS OF ANY KIND, either express or implied.
 * See the License for the specific language governing permissions and
 * limitations under the License.
 */

/**
 * External dependencies
 */
import { changeToPercent } from 'GoogleUtil';
import { each } from 'lodash';

/**
 * WordPress dependencies
 */
import { __ } from '@wordpress/i18n';

export const extractAnalyticsDataForTrafficChart = ( reports ) => {
	if ( ! reports || ! reports.length ) {
		return null;
	}

	const data = reports[ 0 ].data;
	const rows = data.rows;

	const totalSessions = data.totals[ 0 ].values[ 0 ];
	const dataMap = [
		[ 'Source', 'Percent' ],
	];

	each( rows, ( row ) => {
		const sessions = row.metrics[ 0 ].values[ 0 ];
		const percent = ( sessions / totalSessions );

		// Exclude sources below 1%.
		if ( 1 > ( percent * 100 ) ) {
			return false;
		}

		const source = row.dimensions[ 0 ].replace( /\(none\)/gi, 'direct' );

		dataMap.push( [ source, percent ] );
	} );

	return dataMap;
};

/**
 * Reduce and process an array of analytics row data.
 *
 * @param {Array} rows An array of rows to reduce.
 * @param {Array} selectedStats The currently selected stat we need to return data for.
 */
function reduceAnalyticsRowsData( rows, selectedStats ) {
	const dataMap = [];
	each( rows, ( row ) => {
		if ( row.metrics ) {
			const { values } = row.metrics[ 0 ];
			const dateString = row.dimensions[ 0 ];
			const dateWithDashes =
				dateString.slice( 0, 4 ) + '-' +
				dateString.slice( 4, 6 ) + '-' +
				dateString.slice( 6, 8 );
			const date = new Date( dateWithDashes );
			dataMap.push( [
				date,
				values[ selectedStats ],
			] );
		}
	} );
	return dataMap;
}

/**
 * Extract the data required from an analytics 'site-analytics' request.
 *
 * @param {Object} reports       The data returned from the Analytics API call.
 * @param {Array}  selectedStats The currently selected stat we need to return data for.
 * @param {number} days          The number of days to extract data for. Pads empty data days.
 *
 * @return {Array} The dataMap ready for charting.
 */
export const extractAnalyticsDashboardData = ( reports, selectedStats, days ) => {
	if ( ! reports || ! reports.length ) {
		return null;
	}
	// Data is returned as an object.
	const rows = reports[ 0 ].data.rows;

	if ( ! rows ) {
		return false;
	}

	const rowLength = rows.length;

	// Pad rows to 2 x number of days data points to accomodate new accounts.
	if ( ( days * 2 ) > rowLength ) {
		const date = new Date();
		for ( let i = 0; days > i; i++ ) {
			const month = ( date.getMonth() + 1 ).toString();
			const day = date.getDate().toString();
			const dateString = date.getFullYear().toString() +
				( 2 > month.length ? '0' : '' ) +
				month +
				( 2 > day.length ? '0' : '' ) +
				day;

			if ( i > rowLength ) {
				const emptyWeek = {
					dimensions: [ dateString ],
					metrics: [ { values: [ 0, 0, 0, 0, 0 ] } ],
				};
				rows.unshift( emptyWeek );
			}
			date.setDate( date.getDate() - 1 );
		}
		rows.push( [ 0, 0 ] );
	}

	const dataLabels = [
		__( 'Users', 'google-site-kit' ),
		__( 'Sessions', 'google-site-kit' ),
		__( 'Bounce Rate', 'google-site-kit' ),
		__( 'Session Duration', 'google-site-kit' ),
	];

	const dataMap = [
		[
			{ type: 'date', label: __( 'Day', 'google-site-kit' ) },
			{ type: 'number', label: dataLabels[ selectedStats ] },
			{ type: 'number', label: __( 'Previous month', 'google-site-kit' ) },
		],
	];

	// Split the results in two chunks of days, and process.
	const lastMonthRows = rows.slice( rows.length - days, rows.length );
	const previousMonthRows = rows.slice( 0, rows.length - days );
	const lastMonthData = reduceAnalyticsRowsData( lastMonthRows, selectedStats );
	const previousMonthData = reduceAnalyticsRowsData( previousMonthRows, selectedStats );
	each( lastMonthData, ( row, i ) => {
		if ( row[ 0 ] && row[ 1 ] && previousMonthData[ i ] ) {
			dataMap.push( [
				row[ 0 ],
				row[ 1 ],
				previousMonthData[ i ][ 1 ],
			] );
		}
	} );
	return dataMap;
};

/**
 * Extract the data required from an analytics 'site-analytics' request.
 *
 * @param {Object} reports The data returned from the Analytics API call.
 */
export const extractAnalyticsDashboardSparklineData = ( reports ) => {
	if ( ! reports || ! reports.length ) {
		return null;
	}

	// Data is returned as an object.
	const data = reports[ 0 ].data.rows;

	const dataMap = [
		[
			{ type: 'date', label: 'Day' },
			{ type: 'number', label: 'Users' },
			{ type: 'number', label: 'Sessions' },
			{ type: 'number', label: 'Goals Completed' },
		],
	];

	each( data, ( row ) => {
		const { values } = row.metrics[ 0 ];
		const dateString = row.dimensions[ 0 ];
		const dateWithDashes =
			dateString.slice( 0, 4 ) + '-' +
			dateString.slice( 4, 6 ) + '-' +
			dateString.slice( 6, 8 );
		const date = new Date( dateWithDashes );
		dataMap.push( [
			date,
			values[ 0 ],
			values[ 1 ],
			values[ 4 ],
		] );
	} );

	return dataMap;
};

export const calculateOverviewData = ( reports ) => {
	if ( ! reports || ! reports.length ) {
		return false;
	}

	const { totals } = reports[ 0 ].data;
	const lastMonth = totals[ 0 ].values;
	const previousMonth = totals[ 1 ].values;

	const totalUsers = lastMonth[ 0 ];
	const totalSessions = lastMonth[ 1 ];
	const averageBounceRate = lastMonth[ 2 ];
	const averageSessionDuration = lastMonth[ 3 ];
	const goalCompletions = lastMonth[ 4 ];
	const totalPageViews = lastMonth[ 5 ];
	const totalUsersChange = changeToPercent( previousMonth[ 0 ], lastMonth[ 0 ] );
	const totalSessionsChange = changeToPercent( previousMonth[ 1 ], lastMonth[ 1 ] );
	const averageBounceRateChange = changeToPercent( previousMonth[ 2 ], lastMonth[ 2 ] );
	const averageSessionDurationChange = changeToPercent( previousMonth[ 3 ], lastMonth[ 3 ] );
	const goalCompletionsChange = changeToPercent( previousMonth[ 4 ], lastMonth[ 4 ] );
	const totalPageViewsChange = changeToPercent( previousMonth[ 5 ], lastMonth[ 5 ] );

	return {
		totalUsers,
		totalSessions,
		averageBounceRate,
		averageSessionDuration,
		totalUsersChange,
		totalSessionsChange,
		averageBounceRateChange,
		averageSessionDurationChange,
		goalCompletions,
		goalCompletionsChange,
		totalPageViews,
		totalPageViewsChange,
	};
};

/**
 * Translate Analytics API Error Response.
 * See https://developers.google.com/analytics/devguides/reporting/core/v4/errors
 *
 * @param {string} status
 * @param {string} message
 *
 * @return {string}
 */
export const translateAnalyticsError = ( status, message ) => {
	let translatedMessage = '';

	switch ( status ) {
		case 'INVALID_ARGUMENT':
			translatedMessage = __( 'Analytics module needs to be configured.', 'google-site-kit' );
			break;
		case 'UNAUTHENTICATED':
			translatedMessage = __( 'You need to be authenticated to get this data.', 'google-site-kit' );
			break;
		case 'PERMISSION_DENIED':
			translatedMessage = __( 'Your account does not have sufficient permission to access this data, please consult to your web administrator.', 'google-site-kit' );
			break;
		case 'RESOURCE_EXHAUSTED':
			translatedMessage = __( 'Your account exceeded the maximum quota. Please try again later.', 'google-site-kit' );
			break;
		case 'INTERNAL':
			translatedMessage = __( 'Unexpected internal server error occurred.', 'google-site-kit' );
			break;
		case 'BACKEND_ERROR':
			translatedMessage = __( 'Analytics server returned unknown error. Please try again later.', 'google-site-kit' );
			break;
		case 'UNAVAILABLE':
			translatedMessage = __( 'The service was unable to process the request. Please try again later.', 'google-site-kit' );
			break;
		default:
			translatedMessage = message;
			break;
	}

	return translatedMessage;
};

export const getAnalyticsErrorMessageFromData = ( data ) => {
	if ( data.error && data.error.status ) {
		return translateAnalyticsError( data.error.status, data.error.message );
	}

	return false;
};

/**
 * Check for Zero data from Analytics API.
 *
 * @param {Object} data The data returned from the Analytics API call.
 * @return {boolean}
 */
export const isDataZeroForReporting = ( data ) => {
	// Handle empty data.
	if ( ! data || ! data.length ) {
		return true;
	}

	if ( data && data[ 0 ] && data[ 0 ].data && data[ 0 ].data.totals && data[ 0 ].data.totals[ 0 ] ) {
		const { values } = data[ 0 ].data.totals[ 0 ];

		// Are all the data points zeros?
		let allZeros = true;
		each( values, ( value ) => {
			if ( 0 !== parseInt( value ) ) {
				allZeros = false;
			}
		} );
		return allZeros;
	}

	return false;
};

/**
 * Default data object for making Analytics adsense requests.
 * @type {Object}
 */
export const analyticsAdsenseReportDataDefaults = {
	dimensions: [
		'ga:pageTitle',
		'ga:pagePath',
	].join( ',' ),
	metrics: [
		{
			expression: 'ga:adsenseRevenue',
			alias: 'Earnings',
		},
		{
			expression: 'ga:adsenseECPM',
			alias: 'Page RPM',
		},
		{
			expression: 'ga:adsensePageImpressions',
			alias: 'Impressions',
		},
	],
	orderby: [
		{
			fieldName: 'ga:adsenseRevenue',
			sortOrder: 'DESCENDING',
		},
	],
	limit: 10,
};

/**
 * Default data object for making Analytics site analytics report requests.
 * @type {Object}
 */
export const siteAnalyticsReportDataDefaults = {
	compareDateRanges: 1,
	dimensions: 'ga:date',
	metrics: [
		{
			expression: 'ga:users',
			alias: 'Users',
		},
		{
			expression: 'ga:sessions',
			alias: 'Sessions',
		},
		{
			expression: 'ga:bounceRate',
			alias: 'Bounce Rate',
		},
		{
			expression: 'ga:avgSessionDuration',
			alias: 'Average Session Duration',
		},
		{
			expression: 'ga:goalCompletionsAll',
			alias: 'Goal Completions',
		},
	],
	limit: 180,
};

/**
 * Default data object for making Analytics site analytics report requests.
 * @type {Object}
 */
export const overviewReportDataDefaults = {
	multiDateRange: 1,
	dimensions: 'ga:date',
	metrics: [
		{
			expression: 'ga:users',
			alias: 'Users',
		},
		{
			expression: 'ga:sessions',
			alias: 'Sessions',
		},
		{
			expression: 'ga:bounceRate',
			alias: 'Bounce Rate',
		},
		{
			expression: 'ga:avgSessionDuration',
			alias: 'Average Session Duration',
		},
		{
			expression: 'ga:goalCompletionsAll',
			alias: 'Goal Completions',
		},
		{
			expression: 'ga:pageviews',
			alias: 'Pageviews',
		},
	],
	limit: 10,
};

/**
 * Default data object for making Analytics traffic sources report requests.
 * @type {Object}
 */
export const trafficSourcesReportDataDefaults = {
	dimensions: 'ga:medium',
	metrics: [
		{
			expression: 'ga:sessions',
			alias: 'Sessions',
		},
		{
			expression: 'ga:users',
			alias: 'Users',
		},
		{
			expression: 'ga:newUsers',
			alias: 'New Users',
		},
	],
	orderby: [
		{
			fieldName: 'ga:sessions',
			sortOrder: 'DESCENDING',
		},
	],
	limit: 10,
};

/**
 * Returns the default data object for making Analytics top pages report requests.
 *
 * @return {Object} Request data object defaults.
 */
export const getTopPagesReportDataDefaults = () => {
	const metrics = [
		{
			expression: 'ga:pageviews',
			alias: 'Pageviews',
		},
		{
			expression: 'ga:uniquePageviews',
			alias: 'Unique Pageviews',
		},
		{
			expression: 'ga:bounceRate',
			alias: 'Bounce rate',
		},
	];

<<<<<<< HEAD
	if ( global.googlesitekit.modules.analytics.adsenseLinked ) {
=======
	if ( window.googlesitekit.modules.analytics.settings.adsenseLinked ) {
>>>>>>> 96047863
		metrics.push(
			{
				expression: 'ga:adsenseRevenue',
				alias: 'AdSense Revenue',
			},
			{
				expression: 'ga:adsenseECPM',
				alias: 'AdSense ECPM',
			}
		);
	}

	return {
		dimensions: [
			'ga:pageTitle',
			'ga:pagePath',
		].join( ',' ),
		metrics,
		orderby: [
			{
				fieldName: 'ga:pageviews',
				sortOrder: 'DESCENDING',
			},
		],
		limit: 10,
	};
};<|MERGE_RESOLUTION|>--- conflicted
+++ resolved
@@ -468,11 +468,7 @@
 		},
 	];
 
-<<<<<<< HEAD
-	if ( global.googlesitekit.modules.analytics.adsenseLinked ) {
-=======
-	if ( window.googlesitekit.modules.analytics.settings.adsenseLinked ) {
->>>>>>> 96047863
+	if ( global.googlesitekit.modules.analytics.settings.adsenseLinked ) {
 		metrics.push(
 			{
 				expression: 'ga:adsenseRevenue',
