--- conflicted
+++ resolved
@@ -63,18 +63,6 @@
  *
  * @since n.e.x.t
  *
-<<<<<<< HEAD
- * @param {Object}   dimensionFilters The dimension filters to check.
- * @param {Object[]} dimensions       The dimensions to check.
- * @return {boolean} TRUE if dimension filters are valid, otherwise FALSE.
- */
-export function isValidDimensionFilters( dimensionFilters, dimensions ) {
-	const validDimensions = dimensions.map( ( dimension ) => dimension.name );
-
-	// Ensure every dimensionFilter key corresponds to a valid dimension.
-	return Object.keys( dimensionFilters ).every(
-		( dimension ) => validDimensions.includes( dimension )
-=======
  * @param {Object} dimensionFilters The dimension filters to check.
  * @return {boolean} TRUE if dimension filters are valid, otherwise FALSE.
  */
@@ -82,6 +70,5 @@
 	// Ensure every dimensionFilter key corresponds to a valid dimension.
 	return Object.keys( dimensionFilters ).every(
 		( dimension ) => [ 'number', 'string' ].includes( typeof dimensionFilters[ dimension ] ) && typeof dimension === 'string'
->>>>>>> 7aca1416
 	);
 }