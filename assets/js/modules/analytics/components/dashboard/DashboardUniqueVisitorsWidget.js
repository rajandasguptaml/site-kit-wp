/**
 * DashboardAllTrafficWidget component.
 *
 * Site Kit by Google, Copyright 2020 Google LLC
 *
 * Licensed under the Apache License, Version 2.0 (the "License");
 * you may not use this file except in compliance with the License.
 * You may obtain a copy of the License at
 *
 *     https://www.apache.org/licenses/LICENSE-2.0
 *
 * Unless required by applicable law or agreed to in writing, software
 * distributed under the License is distributed on an "AS IS" BASIS,
 * WITHOUT WARRANTIES OR CONDITIONS OF ANY KIND, either express or implied.
 * See the License for the specific language governing permissions and
 * limitations under the License.
 */

/**
 * WordPress dependencies
 */
import { __, _x } from '@wordpress/i18n';

/**
 * Internal dependencies
 */
import Data from 'googlesitekit-data';
import { DATE_RANGE_OFFSET, STORE_NAME } from '../../datastore/constants';
import { STORE_NAME as CORE_SITE } from '../../../../googlesitekit/datastore/site/constants';
import { STORE_NAME as CORE_USER } from '../../../../googlesitekit/datastore/user/constants';
import whenActive from '../../../../util/when-active';
import PreviewBlock from '../../../../components/PreviewBlock';
import DataBlock from '../../../../components/DataBlock';
import Sparkline from '../../../../components/Sparkline';
import AnalyticsInactiveCTA from '../../../../components/AnalyticsInactiveCTA';
import { calculateChange } from '../../../../util';
import ReportError from '../../../../components/ReportError';
import ReportZero from '../../../../components/ReportZero';
import parseDimensionStringToDate from '../../util/parseDimensionStringToDate';
import { isZeroReport } from '../../util';
import CompleteModuleActivationCTA from '../../../../components/CompleteModuleActivationCTA';

const { useSelect } = Data;

function DashboardUniqueVisitorsWidget() {
	const {
		loading,
		error,
		sparkData,
		serviceURL,
		visitorsData,
	} = useSelect( ( select ) => {
		const store = select( STORE_NAME );

<<<<<<< HEAD
=======
		const accountID = store.getAccountID();
		const profileID = store.getProfileID();
		const internalWebPropertyID = store.getInternalWebPropertyID();

		const {
			compareStartDate,
			compareEndDate,
			startDate,
			endDate,
		} = select( CORE_USER ).getDateRangeDates( {
			offsetDays: DATE_RANGE_OFFSET,
			compare: true,
		} );

>>>>>>> 68d67153
		const commonArgs = {
			startDate,
			endDate,
		};

		const url = select( CORE_SITE ).getCurrentEntityURL();
		if ( url ) {
			commonArgs.url = url;
		}

		const sparklineArgs = {
			dimensions: 'ga:date',
			metrics: [
				{
					expression: 'ga:users',
					alias: 'Users',
				},
			],
			...commonArgs,
		};

		// This request needs to be separate from the sparkline request because it would result in a different total if it included the ga:date dimension.
		const args = {
			compareStartDate,
			compareEndDate,
			metrics: [
				{
					expression: 'ga:users',
					alias: 'Total Users',
				},
			],
			...commonArgs,
		};

		return {
			loading: ! store.hasFinishedResolution( 'getReport', [ sparklineArgs ] ) || ! store.hasFinishedResolution( 'getReport', [ args ] ),
			error: store.getErrorForSelector( 'getReport', [ sparklineArgs ] ) || store.getErrorForSelector( 'getReport', [ args ] ),
			// Due to the nature of these queries, we need to run them separately.
			sparkData: store.getReport( sparklineArgs ),
			serviceURL: store.getServiceReportURL( 'visitors-overview', url ? {
				'_r.drilldown': `analytics.pagePath:${ url }`,
			} : undefined ),
			visitorsData: store.getReport( args ),
		};
	} );

	if ( loading ) {
		return <PreviewBlock width="100%" height="202px" />;
	}

	if ( error ) {
		return <ReportError moduleSlug="analytics" error={ error } />;
	}

	if ( isZeroReport( sparkData ) || isZeroReport( visitorsData ) ) {
		return <ReportZero moduleSlug="analytics" />;
	}

	const sparkLineData = [
		[
			{ type: 'date', label: 'Day' },
			{ type: 'number', label: 'Unique Visitors' },
		],
	];
	const dataRows = sparkData[ 0 ].data.rows;

	// Loop the rows to build the chart data.
	for ( let i = 0; i < dataRows.length; i++ ) {
		const { values } = dataRows[ i ].metrics[ 0 ];
		const dateString = dataRows[ i ].dimensions[ 0 ];
		const date = parseDimensionStringToDate( dateString );
		sparkLineData.push( [
			date,
			values[ 0 ],
		] );
	}

	const { totals } = visitorsData[ 0 ].data;
	const totalUsers = totals[ 0 ].values[ 0 ];
	const previousTotalUsers = totals[ 1 ].values[ 0 ];
	const totalUsersChange = calculateChange( previousTotalUsers, totalUsers );

	return (
		<DataBlock
			className="overview-total-users"
			title={ __( 'Unique Visitors', 'google-site-kit' ) }
			datapoint={ totalUsers }
			change={ totalUsersChange }
			changeDataUnit="%"
			source={ {
				name: _x( 'Analytics', 'Service name', 'google-site-kit' ),
				link: serviceURL,
				external: true,
			} }
			sparkline={
				sparkLineData &&
					<Sparkline
						data={ sparkLineData }
						change={ totalUsersChange }
					/>
			}
		/>
	);
}

export default whenActive( {
	moduleName: 'analytics',
	FallbackComponent: () => <AnalyticsInactiveCTA />,
	IncompleteComponent: () => <CompleteModuleActivationCTA slug="analytics" />,
} )( DashboardUniqueVisitorsWidget );<|MERGE_RESOLUTION|>--- conflicted
+++ resolved
@@ -52,12 +52,6 @@
 	} = useSelect( ( select ) => {
 		const store = select( STORE_NAME );
 
-<<<<<<< HEAD
-=======
-		const accountID = store.getAccountID();
-		const profileID = store.getProfileID();
-		const internalWebPropertyID = store.getInternalWebPropertyID();
-
 		const {
 			compareStartDate,
 			compareEndDate,
@@ -68,7 +62,6 @@
 			compare: true,
 		} );
 
->>>>>>> 68d67153
 		const commonArgs = {
 			startDate,
 			endDate,
