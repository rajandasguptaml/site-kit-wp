/**
 * UserDimensionsPieChart component
 *
 * Site Kit by Google, Copyright 2021 Google LLC
 *
 * Licensed under the Apache License, Version 2.0 (the "License");
 * you may not use this file except in compliance with the License.
 * You may obtain a copy of the License at
 *
 *     https://www.apache.org/licenses/LICENSE-2.0
 *
 * Unless required by applicable law or agreed to in writing, software
 * distributed under the License is distributed on an "AS IS" BASIS,
 * WITHOUT WARRANTIES OR CONDITIONS OF ANY KIND, either express or implied.
 * See the License for the specific language governing permissions and
 * limitations under the License.
 */

/**
 * External dependencies
 */
import classnames from 'classnames';
import PropTypes from 'prop-types';

/**
 * WordPress dependencies
 */
import { Fragment, useEffect, useRef, useState } from '@wordpress/element';
import { __, _x, sprintf } from '@wordpress/i18n';

/**
 * Internal dependencies
 */
import Data from 'googlesitekit-data';
import { CORE_SITE } from '../../../../../googlesitekit/datastore/site/constants';
import { CORE_UI } from '../../../../../googlesitekit/datastore/ui/constants';
import {
	UI_DIMENSION_COLOR,
	UI_DIMENSION_VALUE,
	UI_ACTIVE_ROW_INDEX,
} from '../../../datastore/constants';
import { numberFormat, sanitizeHTML, trackEvent } from '../../../../../util';
import { extractAnalyticsDataForPieChart } from '../../../util';
import GoogleChartV2 from '../../../../../components/GoogleChartV2';
import Link from '../../../../../components/Link';
import PreviewBlock from '../../../../../components/PreviewBlock';
const { useDispatch, useSelect } = Data;

export default function UserDimensionsPieChart( {
	dimensionName,
	dimensionValue,
	loaded,
	report,
	sourceLink,
} ) {
	const [ selectable, setSelectable ] = useState( false );

	const otherSupportURL = useSelect( ( select ) => select( CORE_SITE ).getGoogleSupportURL( {
		path: '/analytics/answer/1009671',
	} ) );
	const notSetSupportURL = useSelect( ( select ) => select( CORE_SITE ).getGoogleSupportURL( {
		path: '/analytics/answer/2820717',
	} ) );
	const dimensionColor = useSelect( ( select ) => select( CORE_UI ).getValue( UI_DIMENSION_COLOR ) );
	const activeRowIndex = useSelect( ( select ) => select( CORE_UI ).getValue( UI_ACTIVE_ROW_INDEX ) );

	const { setValues } = useDispatch( CORE_UI );

	const chartWrapperRef = useRef();
	const containerRef = useRef();

	useEffect( () => {
		const onTooltipClick = ( event ) => {
			const { target } = event || {};
			if ( ! target?.classList?.contains( 'googlesitekit-cta-link__tooltip' ) ) {
				return;
			}

			const label = target.dataset.rowLabel;
			if ( label === '(other)' || label === '(not set)' ) {
				trackEvent( 'all_traffic_widget', 'help_click', label );
			} else if ( label === 'others' ) {
				trackEvent( 'all_traffic_widget', 'others_source_click', null );
			}
		};

		if ( containerRef.current ) {
			containerRef.current.addEventListener( 'click', onTooltipClick );
		}

		return () => {
			if ( containerRef.current ) {
				containerRef.current.removeEventListener( 'click', onTooltipClick );
			}
		};
	}, [ containerRef.current ] );

	const absOthers = {
		current: report?.[ 0 ]?.data?.totals?.[ 0 ]?.values?.[ 0 ],
		previous: report?.[ 0 ]?.data?.totals?.[ 1 ]?.values?.[ 0 ],
	};

	( report?.[ 0 ]?.data?.rows || [] ).forEach( ( { metrics } ) => {
		absOthers.current -= metrics[ 0 ].values[ 0 ];
		absOthers.previous -= metrics[ 1 ].values[ 0 ];
	} );

	const getTooltipHelp = ( url, label, rowLabel ) => (
		`<p>
			<a
				href="${ url }"
				class="googlesitekit-cta-link googlesitekit-cta-link--external googlesitekit-cta-link--inherit googlesitekit-cta-link__tooltip"
				target="_blank"
				rel="noreferrer noopener"
				data-row-label="${ rowLabel }"
			>
				${ label }
			</a>
		</p>`
	);

	const dataMap = extractAnalyticsDataForPieChart( report, {
		keyColumnIndex: 0,
		maxSlices: 5,
		withOthers: true,
		tooltipCallback: ( row, rowData ) => {
			let difference = row?.metrics?.[ 1 ]?.values?.[ 0 ] > 0
				? ( row.metrics[ 0 ].values[ 0 ] * 100 / row.metrics[ 1 ].values[ 0 ] ) - 100
				: 100;

			if ( row === null && absOthers.previous > 0 ) {
				difference = ( absOthers.current * 100 / absOthers.previous ) - 100;
			}

			const absValue = row ? row.metrics[ 0 ].values[ 0 ] : absOthers.current;
			const statInfo = sprintf(
				/* translators: 1: numeric value of users, 2: up or down arrow , 3: different change in percentage, %%: percent symbol */
				_x( 'Users: <strong>%1$s</strong> <em>%2$s %3$s%%</em>', 'Stat information for the user dimensions chart tooltip', 'google-site-kit' ),
				numberFormat( absValue ),
				`<svg width="9" height="9" viewBox="0 0 10 10" fill="none" xmlns="http://www.w3.org/2000/svg" class="${ classnames( 'googlesitekit-change-arrow', {
					'googlesitekit-change-arrow--up': difference > 0,
					'googlesitekit-change-arrow--down': difference < 0,
				} ) }">
					<path d="M5.625 10L5.625 2.375L9.125 5.875L10 5L5 -1.76555e-07L-2.7055e-07 5L0.875 5.875L4.375 2.375L4.375 10L5.625 10Z" fill="currentColor" />
				</svg>`,
				numberFormat( Math.abs( difference ), { maximumFractionDigits: 2 } ),
			);

			const rowLabel = rowData[ 0 ].toLowerCase();
			const dimensionClassName = `googlesitekit-visualization-tooltip-${ rowLabel.replace( /\W+/, '_' ) }`;

			let tooltip = (
				`<p>
					${ /* translators: %s: dimension label */ sprintf( __( '%s:', 'google-site-kit' ), rowData[ 0 ].toUpperCase() ) }
					<b>${ numberFormat( rowData[ 1 ], { maximumFractionDigits: 1, style: 'percent' } ) }</b>
				</p>
				<p>
					${ statInfo }
				</p>`
			);

			const othersLabel = __( 'Others', 'google-site-kit' ).toLowerCase();
			if ( sourceLink && rowLabel === othersLabel ) {
				tooltip += getTooltipHelp(
					sourceLink,
					__( 'See the detailed breakdown in Analytics', 'google-site-kit' ),
					'others'
				);
			}

			if ( otherSupportURL && rowLabel === '(other)' ) {
				tooltip += getTooltipHelp(
					otherSupportURL,
					/* translators: %s: pie slice label */
					sprintf( __( 'Learn more about what "%s" means', 'google-site-kit' ), rowLabel ),
					rowLabel
				);
			}

			if ( notSetSupportURL && rowLabel === '(not set)' ) {
				tooltip += getTooltipHelp(
					notSetSupportURL,
					/* translators: %s: pie slice label */
					sprintf( __( 'Learn more about what "%s" means', 'google-site-kit' ), rowLabel ),
					rowLabel
				);
			}

			tooltip = (
				`<div class="${ classnames( 'googlesitekit-visualization-tooltip', dimensionClassName, {
					'googlesitekit-visualization-tooltip--up': difference > 0,
					'googlesitekit-visualization-tooltip--down': difference < 0,
				} ) }">
					${ tooltip }
				</div>`
			);

			return tooltip;
		},
	} );

	const { slices } = UserDimensionsPieChart.chartOptions;

	const onLegendClick = ( index ) => {
		if ( ! chartWrapperRef.current ) {
			return;
		}

		const newDimensionValue = chartWrapperRef.current.getDataTable().getValue( index, 0 );
		const isOthers = __( 'Others', 'google-site-kit' ) === newDimensionValue;

		// Do not do anything as "Others" should not be selectable.
		if ( isOthers ) {
			return;
		}

		const { row } = chartWrapperRef.current.getChart().getSelection()?.[ 0 ] || {};
		if ( row === index ) {
			setValues( {
				[ UI_DIMENSION_VALUE ]: '',
				[ UI_DIMENSION_COLOR ]: '',
				[ UI_ACTIVE_ROW_INDEX ]: null,
			} );
		} else if ( newDimensionValue ) {
			setValues( {
				[ UI_DIMENSION_COLOR ]: slices[ row ]?.color,
				[ UI_DIMENSION_VALUE ]: newDimensionValue,
				[ UI_ACTIVE_ROW_INDEX ]: index,
			} );
		}
	};

	const onMouseOut = () => {
		setSelectable( false );
	};

	const onMouseOver = ( event, { chartWrapper } ) => {
		const { row } = event;

		if ( row === undefined || row === null ) {
			setSelectable( false );
		}

		const dataTable = chartWrapper.getDataTable();
		setSelectable( dataTable.getValue( row, 0 ) !== __( 'Others', 'google-site-kit' ) );
	};

	const onSelect = ( { chartWrapper } ) => {
		const chart = chartWrapper.getChart();
		const { row } = chart.getSelection()?.[ 0 ] || {};

		if ( row === null || row === undefined ) {
			setValues( {
				[ UI_DIMENSION_VALUE ]: '',
				[ UI_DIMENSION_COLOR ]: '',
				[ UI_ACTIVE_ROW_INDEX ]: null,
			} );
		} else {
			const dataTable = chartWrapper.getDataTable();
			if ( dataTable ) {
				const newDimensionValue = dataTable.getValue( row, 0 );
				const isOthers = __( 'Others', 'google-site-kit' ) === newDimensionValue;

				if ( isOthers ) {
					// Maintain the existing selection when clicking on the "Others" slice.
					// We set a value here because otherwise Google Charts will show the
					// "Others" slice as selected.
					if ( activeRowIndex === null || activeRowIndex === undefined ) {
						chart.setSelection( [] );
					} else {
						chart.setSelection( [ { row: activeRowIndex } ] );
					}
				} else {
					setValues( {
						[ UI_DIMENSION_COLOR ]: slices[ row ]?.color,
						[ UI_DIMENSION_VALUE ]: newDimensionValue,
						[ UI_ACTIVE_ROW_INDEX ]: row,
					} );

					trackEvent(
						'all_traffic_widget',
						'slice_select',
						`${ dimensionName }:${ newDimensionValue }`,
					);
				}
			}
		}
	};

	const onReady = ( { chartWrapper } ) => {
		const chart = chartWrapper.getChart();

<<<<<<< HEAD
		if ( report?.[ 0 ]?.data?.rows ) {
			// If there is a dimension value set but the initialized chart does not have a
			// selection yet, find the matching row index and initially select it in the chart.
			if ( dimensionValue && ! chart.getSelection().length ) {
				const selectedRow = report[ 0 ].data.rows.findIndex( ( row ) => row.dimensions.includes( dimensionValue ) );

				if ( selectedRow !== undefined && selectedRow !== null ) {
					chart.setSelection( [ { row: selectedRow } ] );

					if ( activeRowIndex !== selectedRow ) {
						setValues( {
							[ UI_ACTIVE_ROW_INDEX ]: selectedRow,
						} );
					}

					if ( dimensionColor !== slices[ selectedRow ]?.color ) {
						setValues( {
							[ UI_DIMENSION_COLOR ]: slices[ selectedRow ]?.color,
						} );
					}
				}
			}

			// If there is no dimension value set but the initialized chart does have a selection,
			// ensure it is no longer selected in the chart.
			if ( ! dimensionValue && chart.getSelection().length ) {
				chart.setSelection( [] );

				if ( activeRowIndex !== null ) {
					setValues( {
						[ UI_ACTIVE_ROW_INDEX ]: null,
					} );
				}
			}

			// If no dimensionValue is set, unset the color.
			if ( ! dimensionValue && dimensionColor !== '' ) {
=======
		// If there is a dimension value set but the initialized chart does not have a
		// selection yet, find the matching row index and initially select it in the chart.
		if ( dimensionValue && ! chart.getSelection().length ) {
			// Look in the real data map, which includes headings, therefore subtract 1.
			const selectedRow = dataMap.findIndex( ( row ) => row[ 0 ] === dimensionValue ) - 1;

			if ( selectedRow >= 0 ) {
				// If the new data includes the original dimension value, re-select it and adjust the color as needed.
				chart.setSelection( [ { row: selectedRow } ] );
				setValues( {
					[ UI_ACTIVE_ROW_INDEX ]: selectedRow,
					[ UI_DIMENSION_COLOR ]: slices[ selectedRow ]?.color || dimensionColor,
				} );
			} else {
				// If the new data does not include the original dimension value, unset it to match the empty selection.
>>>>>>> f96f96c2
				setValues( {
					[ UI_DIMENSION_VALUE ]: '',
					[ UI_DIMENSION_COLOR ]: '',
					[ UI_ACTIVE_ROW_INDEX ]: null,
				} );
			}
		}

		// If there is no dimension value set but the initialized chart does have a selection,
		// ensure it is no longer selected in the chart.
		if ( ! dimensionValue && chart.getSelection().length ) {
			chart.setSelection( [] );
			setValues( {
				[ UI_ACTIVE_ROW_INDEX ]: null,
			} );
		}

		// If no dimensionValue is set, unset the color.
		if ( ! dimensionValue && dimensionColor !== '' ) {
			setValues( {
				[ UI_DIMENSION_COLOR ]: '',
			} );
		}
	};

	const labels = {
		'ga:channelGrouping': __( '<span>By</span> channels', 'google-site-kit' ),
		'ga:country': __( '<span>By</span> locations', 'google-site-kit' ),
		'ga:deviceCategory': __( '<span>By</span> devices', 'google-site-kit' ),
	};

	const sanitizeArgs = {
		ALLOWED_TAGS: [ 'span' ],
		ALLOWED_ATTR: [],
	};

	const title = loaded
		? sanitizeHTML( labels[ dimensionName ] || '', sanitizeArgs )
		: { __html: '' };

	const options = { ...UserDimensionsPieChart.chartOptions };
	if ( report?.[ 0 ]?.data?.rows?.length < 2 ) {
		// Hide pie slice text when there is just one slice because it will overlap with the chart title.
		options.pieSliceTextStyle.color = 'transparent';
	}

	return (
		<div className="googlesitekit-widget--analyticsAllTraffic__dimensions-container">
			<div ref={ containerRef } className={ classnames(
				'googlesitekit-widget--analyticsAllTraffic__dimensions-chart',
				{
					'googlesitekit-widget--analyticsAllTraffic__slice-selected': !! dimensionValue,
					'googlesitekit-widget--analyticsAllTraffic__selectable': selectable,
				}
			) }>
				{ /* eslint-disable-next-line jsx-a11y/mouse-events-have-key-events */ }
				<GoogleChartV2
					chartType="PieChart"
					data={ dataMap || [] }
					getChartWrapper={ ( chartWrapper ) => {
						chartWrapperRef.current = chartWrapper;
					} }
					height="368px"
					loaded={ loaded }
					loadingHeight="300px"
					loadingWidth="300px"
					onMouseOut={ onMouseOut }
					onMouseOver={ onMouseOver }
					onReady={ onReady }
					onSelect={ onSelect }
					options={ options }
					width="100%"
				>
					<div
						className="googlesitekit-widget--analyticsAllTraffic__dimensions-chart-title"
						dangerouslySetInnerHTML={ title }
					/>
				</GoogleChartV2>

				<div className="googlesitekit-widget--analyticsAllTraffic__legend">
					{ loaded && dataMap?.slice( 1 ).map( ( [ label ], i ) => {
						const isActive = label === dimensionValue;
						const sliceColor = slices[ i ]?.color;
						const isOthers = __( 'Others', 'google-site-kit' ) === label;

						return (
							<Link
								key={ label }
								onClick={ () => onLegendClick( i ) }
								className={ classnames(
									'googlesitekit-widget--analyticsAllTraffic__legend-slice',
									{
										'googlesitekit-widget--analyticsAllTraffic__legend-active': isActive,
										'googlesitekit-widget--analyticsAllTraffic__legend-others': isOthers,
									}
								) }
							>
								<span className="googlesitekit-widget--analyticsAllTraffic__dot" style={ { backgroundColor: sliceColor } } />

								<span className="googlesitekit-widget--analyticsAllTraffic__label" data-label={ label }>
									{ label }
								</span>

								<span className="googlesitekit-widget--analyticsAllTraffic__underlay" style={ { backgroundColor: sliceColor } } />
							</Link>
						);
					} ) }

					{ ! loaded && (
						<Fragment>
							<div className="googlesitekit-widget--analyticsAllTraffic__legend-slice">
								<span className="googlesitekit-widget--analyticsAllTraffic__dot" style={ { backgroundColor: '#ccc' } } />
								<PreviewBlock height="18px" width="68px" shape="square" />
							</div>

							<div className="googlesitekit-widget--analyticsAllTraffic__legend-slice">
								<span className="googlesitekit-widget--analyticsAllTraffic__dot" style={ { backgroundColor: '#ccc' } } />
								<PreviewBlock height="18px" width="52px" shape="square" />
							</div>

							<div className="googlesitekit-widget--analyticsAllTraffic__legend-slice">
								<span className="googlesitekit-widget--analyticsAllTraffic__dot" style={ { backgroundColor: '#ccc' } } />
								<PreviewBlock height="18px" width="40px" shape="square" />
							</div>

							<div className="googlesitekit-widget--analyticsAllTraffic__legend-slice">
								<span className="googlesitekit-widget--analyticsAllTraffic__dot" style={ { backgroundColor: '#ccc' } } />
								<PreviewBlock height="18px" width="52px" shape="square" />
							</div>
						</Fragment>
					) }
				</div>
			</div>
		</div>
	);
}

UserDimensionsPieChart.defaultProps = {
	dimensionName: 'ga:channelGrouping',
};

UserDimensionsPieChart.chartOptions = {
	chartArea: {
		left: 'auto',
		height: 300,
		top: 'auto',
		width: '100%',
	},
	backgroundColor: 'transparent',
	fontSize: 12,
	height: 368,
	legend: {
		position: 'none',
	},
	pieHole: 0.6,
	pieSliceTextStyle: {
		color: 'black',
		fontSize: 12,
	},
	slices: {
		0: { color: '#ffcd33' },
		1: { color: '#c196ff' },
		2: { color: '#9de3fe' },
		3: { color: '#ff7fc6' },
		4: { color: '#ff886b' },
	},
	title: null,
	tooltip: {
		isHtml: true, // eslint-disable-line sitekit/acronym-case
		trigger: 'focus',
	},
	width: '100%',
};

UserDimensionsPieChart.propTypes = {
	sourceLink: PropTypes.string,
	dimensionName: PropTypes.string.isRequired,
	dimensionValue: PropTypes.string,
	report: PropTypes.arrayOf( PropTypes.object ),
	loaded: PropTypes.bool,
};<|MERGE_RESOLUTION|>--- conflicted
+++ resolved
@@ -290,45 +290,6 @@
 	const onReady = ( { chartWrapper } ) => {
 		const chart = chartWrapper.getChart();
 
-<<<<<<< HEAD
-		if ( report?.[ 0 ]?.data?.rows ) {
-			// If there is a dimension value set but the initialized chart does not have a
-			// selection yet, find the matching row index and initially select it in the chart.
-			if ( dimensionValue && ! chart.getSelection().length ) {
-				const selectedRow = report[ 0 ].data.rows.findIndex( ( row ) => row.dimensions.includes( dimensionValue ) );
-
-				if ( selectedRow !== undefined && selectedRow !== null ) {
-					chart.setSelection( [ { row: selectedRow } ] );
-
-					if ( activeRowIndex !== selectedRow ) {
-						setValues( {
-							[ UI_ACTIVE_ROW_INDEX ]: selectedRow,
-						} );
-					}
-
-					if ( dimensionColor !== slices[ selectedRow ]?.color ) {
-						setValues( {
-							[ UI_DIMENSION_COLOR ]: slices[ selectedRow ]?.color,
-						} );
-					}
-				}
-			}
-
-			// If there is no dimension value set but the initialized chart does have a selection,
-			// ensure it is no longer selected in the chart.
-			if ( ! dimensionValue && chart.getSelection().length ) {
-				chart.setSelection( [] );
-
-				if ( activeRowIndex !== null ) {
-					setValues( {
-						[ UI_ACTIVE_ROW_INDEX ]: null,
-					} );
-				}
-			}
-
-			// If no dimensionValue is set, unset the color.
-			if ( ! dimensionValue && dimensionColor !== '' ) {
-=======
 		// If there is a dimension value set but the initialized chart does not have a
 		// selection yet, find the matching row index and initially select it in the chart.
 		if ( dimensionValue && ! chart.getSelection().length ) {
@@ -338,13 +299,17 @@
 			if ( selectedRow >= 0 ) {
 				// If the new data includes the original dimension value, re-select it and adjust the color as needed.
 				chart.setSelection( [ { row: selectedRow } ] );
-				setValues( {
-					[ UI_ACTIVE_ROW_INDEX ]: selectedRow,
-					[ UI_DIMENSION_COLOR ]: slices[ selectedRow ]?.color || dimensionColor,
-				} );
+				if (
+					activeRowIndex !== selectedRow ||
+					( slices[ selectedRow ]?.color || dimensionColor ) !== dimensionColor
+				) {
+					setValues( {
+						[ UI_ACTIVE_ROW_INDEX ]: selectedRow,
+						[ UI_DIMENSION_COLOR ]: slices[ selectedRow ]?.color || dimensionColor,
+					} );
+				}
 			} else {
 				// If the new data does not include the original dimension value, unset it to match the empty selection.
->>>>>>> f96f96c2
 				setValues( {
 					[ UI_DIMENSION_VALUE ]: '',
 					[ UI_DIMENSION_COLOR ]: '',
@@ -357,9 +322,11 @@
 		// ensure it is no longer selected in the chart.
 		if ( ! dimensionValue && chart.getSelection().length ) {
 			chart.setSelection( [] );
-			setValues( {
-				[ UI_ACTIVE_ROW_INDEX ]: null,
-			} );
+			if ( activeRowIndex !== null ) {
+				setValues( {
+					[ UI_ACTIVE_ROW_INDEX ]: null,
+				} );
+			}
 		}
 
 		// If no dimensionValue is set, unset the color.
