--- conflicted
+++ resolved
@@ -112,15 +112,20 @@
 		const { chart, dataTable } = chartData || {};
 
 		if ( chart ) {
+			const newDimensionValue = dataTable.getValue( index, 0 );
+			const isOthers = __( 'Others', 'google-site-kit' ) === newDimensionValue;
+
+			if ( isOthers ) {
+				return;
+			}
+
 			const { row } = chart.getSelection()?.[ 0 ] || {};
-
 			if ( row === index ) {
 				chart.setSelection( null );
 				setValues( FORM_ALL_TRAFFIC_WIDGET, { dimensionValue: '' } );
 			} else {
 				chart.setSelection( [ { row: index, column: null } ] );
 
-				const newDimensionValue = dataTable.getValue( index, 0 );
 				if ( newDimensionValue ) {
 					setValues( FORM_ALL_TRAFFIC_WIDGET, { dimensionValue: newDimensionValue } );
 				}
@@ -283,7 +288,6 @@
 
 	return (
 		<div className="googlesitekit-widget--analyticsAllTraffic__dimensions-container">
-<<<<<<< HEAD
 			<div className="googlesitekit-widget--analyticsAllTraffic__chart">
 				<PreviewBlock
 					className={ classnames( {
@@ -293,40 +297,12 @@
 					width="300px"
 					height="300px"
 					shape="circular"
-=======
-			<PreviewBlock
-				className={ classnames( {
-					'googlesitekit-widget--analyticsAllTraffic__dimensions--not-loading': loaded,
-					'googlesitekit-widget--analyticsAllTraffic__dimensions--loading': ! loaded,
-				} ) }
-				width="300px"
-				height="300px"
-				shape="circular"
-			/>
-			<div className={ classnames(
-				'googlesitekit-widget--analyticsAllTraffic__dimensions-chart',
-				{
-					'googlesitekit-widget--analyticsAllTraffic__dimensions--loading': ! loaded,
-					'googlesitekit-widget--analyticsAllTraffic__selectable': selectable,
-				}
-			) }>
-				<GoogleChart
-					chartID={ chartID }
-					chartType="pie"
-					options={ options }
-					data={ dataMap || [] }
-					loadHeight={ 50 }
-					onReady={ onReady }
-				/>
-				<div
-					className="googlesitekit-widget--analyticsAllTraffic__dimensions-chart-title"
-					dangerouslySetInnerHTML={ title }
->>>>>>> edb98b19
 				/>
 				<div className={ classnames(
 					'googlesitekit-widget--analyticsAllTraffic__dimensions-chart',
 					{
 						'googlesitekit-widget--analyticsAllTraffic__dimensions--loading': ! loaded,
+						'googlesitekit-widget--analyticsAllTraffic__selectable': selectable,
 					}
 				) }>
 					<GoogleChart
@@ -349,6 +325,7 @@
 				{ dataMap?.slice( 1 ).map( ( [ label ], i ) => {
 					const isActive = label === dimensionValue;
 					const sliceColor = slices[ i ]?.color;
+					const isOthers = __( 'Others', 'google-site-kit' ) === label;
 
 					return (
 						<Link
@@ -358,6 +335,7 @@
 								'googlesitekit-widget--analyticsAllTraffic__legend-slice',
 								{
 									'googlesitekit-widget--analyticsAllTraffic__legend-active': isActive,
+									'googlesitekit-widget--analyticsAllTraffic__legend-others': isOthers,
 								}
 							) }
 						>
