/**
 * UserDimensionsPieChart component
 *
 * Site Kit by Google, Copyright 2021 Google LLC
 *
 * Licensed under the Apache License, Version 2.0 (the "License");
 * you may not use this file except in compliance with the License.
 * You may obtain a copy of the License at
 *
 *     https://www.apache.org/licenses/LICENSE-2.0
 *
 * Unless required by applicable law or agreed to in writing, software
 * distributed under the License is distributed on an "AS IS" BASIS,
 * WITHOUT WARRANTIES OR CONDITIONS OF ANY KIND, either express or implied.
 * See the License for the specific language governing permissions and
 * limitations under the License.
 */

/**
 * External dependencies
 */
import classnames from 'classnames';
import PropTypes from 'prop-types';

/**
 * WordPress dependencies
 */
import { useRef, useState } from '@wordpress/element';
import { __, _x, sprintf } from '@wordpress/i18n';

/**
 * Internal dependencies
 */
import Data from 'googlesitekit-data';
import { CORE_SITE } from '../../../../../googlesitekit/datastore/site/constants';
import { CORE_UI } from '../../../../../googlesitekit/datastore/ui/constants';
import {
	UI_DIMENSION_COLOR,
	UI_DIMENSION_VALUE,
} from '../../../datastore/constants';
import { numberFormat, sanitizeHTML } from '../../../../../util';
import { extractAnalyticsDataForPieChart } from '../../../util';
import GoogleChartV2 from '../../../../../components/GoogleChartV2';
import Link from '../../../../../components/Link';
const { useDispatch, useSelect } = Data;

export default function UserDimensionsPieChart( {
	dimensionName,
	dimensionValue,
	loaded,
	report,
	sourceLink,
} ) {
	const [ selectable, setSelectable ] = useState( false );

	const otherSupportURL = useSelect( ( select ) => select( CORE_SITE ).getGoogleSupportURL( {
		path: '/analytics/answer/1009671',
	} ) );
	const notSetSupportURL = useSelect( ( select ) => select( CORE_SITE ).getGoogleSupportURL( {
		path: '/analytics/answer/2820717',
	} ) );
	const dimensionColor = useSelect( ( select ) => select( CORE_FORMS ).getValue( FORM_ALL_TRAFFIC_WIDGET, 'dimensionColor' ) );

<<<<<<< HEAD
	const { setValues } = useDispatch( CORE_FORMS );
=======
	const { setValues } = useDispatch( CORE_UI );
	const onReady = useCallback( () => {
		setChartLoaded( true );

		const chartData = GoogleChart.charts.get( chartID );
		const { chart, onSelect } = chartData || {};
		const { slices } = UserDimensionsPieChart.chartOptions;

		if ( chart && ! onSelect ) {
			chartData.onSelect = global.google.visualization.events.addListener( chart, 'select', () => {
				const { row } = chart.getSelection()?.[ 0 ] || {};
				if ( row !== null && row !== undefined ) {
					const { dataTable } = GoogleChart.charts.get( chartID ) || {};
					if ( dataTable ) {
						const newDimensionValue = dataTable.getValue( row, 0 );
						const isOthers = __( 'Others', 'google-site-kit' ) === newDimensionValue;

						if ( isOthers ) {
							chart.setSelection( [] );
						}

						setValues( {
							[ UI_DIMENSION_VALUE ]: isOthers ? '' : newDimensionValue,
							[ UI_DIMENSION_COLOR ]: isOthers ? '' : slices[ row ]?.color,
						} );
					}
				} else {
					setValues( {
						[ UI_DIMENSION_VALUE ]: '',
						[ UI_DIMENSION_COLOR ]: '',
					} );
				}
			} );
		}

		chartData.onMouseOver = global.google.visualization.events.addListener( chart, 'onmouseover', ( event ) => {
			const { row } = event;

			if ( ! row ) {
				setSelectable( false );
			}
			const { dataTable } = GoogleChart.charts.get( chartID ) || {};
			setSelectable( dataTable.getValue( row, 0 ) !== __( 'Others', 'google-site-kit' ) );
		} );
>>>>>>> a37fb642

	const chartWrapperRef = useRef();

	const { slices } = UserDimensionsPieChart.chartOptions;

	const onLegendClick = ( index ) => {
		if ( chartWrapperRef.current ) {
			const newDimensionValue = chartWrapperRef.current.getDataTable().getValue( index, 0 );
			const isOthers = __( 'Others', 'google-site-kit' ) === newDimensionValue;

			if ( isOthers ) {
				return;
			}

			const { row } = chartWrapperRef.current.getChart().getSelection()?.[ 0 ] || {};
			if ( row === index ) {
<<<<<<< HEAD
				setValues( FORM_ALL_TRAFFIC_WIDGET, { dimensionValue: '', dimensionColor: '' } );
			} else if ( newDimensionValue ) {
				setValues(
					FORM_ALL_TRAFFIC_WIDGET,
					{
						dimensionValue: newDimensionValue,
						dimensionColor: slices[ index ]?.color,
					}
				);
=======
				chart.setSelection( null );
				setValues( {
					[ UI_DIMENSION_VALUE ]: '',
					[ UI_DIMENSION_COLOR ]: '',
				} );
			} else {
				chart.setSelection( [ { row: index, column: null } ] );

				if ( newDimensionValue ) {
					setValues( {
						[ UI_DIMENSION_VALUE ]: newDimensionValue,
						[ UI_DIMENSION_COLOR ]: slices[ index ]?.color,
					} );
				}
>>>>>>> a37fb642
			}
		}
	};

	const onMouseOut = () => {
		setSelectable( false );
	};

	const onMouseOver = ( event, { chartWrapper } ) => {
		const { row } = event;

		if ( row === undefined || row === null ) {
			setSelectable( false );
		}

		const dataTable = chartWrapper.getDataTable();
		setSelectable( dataTable.getValue( row, 0 ) !== __( 'Others', 'google-site-kit' ) );
	};

	const onSelect = ( { chartWrapper } ) => {
		const chart = chartWrapper.getChart();
		const { row } = chart.getSelection()?.[ 0 ] || {};
		if ( row !== null && row !== undefined ) {
			const dataTable = chartWrapper.getDataTable();
			if ( dataTable ) {
				const newDimensionValue = dataTable.getValue( row, 0 );
				const isOthers = __( 'Others', 'google-site-kit' ) === newDimensionValue;

				setValues(
					FORM_ALL_TRAFFIC_WIDGET,
					{
						dimensionValue: isOthers ? '' : newDimensionValue,
						dimensionColor: isOthers ? '' : slices[ row ]?.color,
					}
				);
			}
		} else {
			setValues( FORM_ALL_TRAFFIC_WIDGET, { dimensionValue: '', dimensionColor: '' } );
		}
	};

	const onReady = ( { chartWrapper } ) => {
		const chart = chartWrapper.getChart();

		if ( report?.[ 0 ]?.data?.rows ) {
			// If there is a dimension value set but the initialized chart does not have a
			// selection yet, find the matching row index and initially select it in the chart.
			if ( dimensionValue && ! chart.getSelection().length ) {
				const selectedRow = report[ 0 ].data.rows.findIndex( ( row ) => row.dimensions.includes( dimensionValue ) );

				if ( selectedRow !== undefined && selectedRow !== null ) {
					chart.setSelection( [ { row: selectedRow } ] );
<<<<<<< HEAD

					if ( dimensionColor !== slices[ selectedRow ]?.color ) {
						setValues( FORM_ALL_TRAFFIC_WIDGET, { dimensionColor: slices[ selectedRow ]?.color } );
					}
=======
					setValues( {
						[ UI_DIMENSION_COLOR ]: slices[ selectedRow ]?.color,
					} );
>>>>>>> a37fb642
				}
			}

			// If there is no dimension value set but the initialized chart does have a selection,
			// ensure it is no longer selected in the chart.
			if ( ! dimensionValue && chart.getSelection().length ) {
				chart.setSelection( [] );
<<<<<<< HEAD
			}

			// If no dimensionValue is set, unset the color.
			if ( ! dimensionValue && dimensionColor !== '' ) {
				setValues( FORM_ALL_TRAFFIC_WIDGET, { dimensionColor: '' } );
=======
				setValues( {
					[ UI_DIMENSION_COLOR ]: '',
				} );
>>>>>>> a37fb642
			}
		}
	};

	const absOthers = {
		current: report?.[ 0 ]?.data?.totals?.[ 0 ]?.values?.[ 0 ],
		previous: report?.[ 0 ]?.data?.totals?.[ 1 ]?.values?.[ 0 ],
	};

	( report?.[ 0 ]?.data?.rows || [] ).forEach( ( { metrics } ) => {
		absOthers.current -= metrics[ 0 ].values[ 0 ];
		absOthers.previous -= metrics[ 1 ].values[ 0 ];
	} );

	const getTooltipHelp = ( url, label ) => (
		`<p>
			<a
				href=${ url }
				class="googlesitekit-cta-link googlesitekit-cta-link--external googlesitekit-cta-link--inherit"
				target="_blank"
				rel="noreferrer noopener"
			>
				${ label }
			</a>
		</p>`
	);

	const dataMap = extractAnalyticsDataForPieChart( report, {
		keyColumnIndex: 0,
		maxSlices: 5,
		withOthers: true,
		tooltipCallback: ( row, rowData ) => {
			let difference = row?.metrics?.[ 1 ]?.values?.[ 0 ] > 0
				? ( row.metrics[ 0 ].values[ 0 ] * 100 / row.metrics[ 1 ].values[ 0 ] ) - 100
				: 100;

			if ( row === null && absOthers.previous > 0 ) {
				difference = ( absOthers.current * 100 / absOthers.previous ) - 100;
			}

			const absValue = row ? row.metrics[ 0 ].values[ 0 ] : absOthers.current;
			const statInfo = sprintf(
				/* translators: 1: numeric value of users, 2: up or down arrow , 3: different change in percentage, %%: percent symbol */
				_x( 'Users: <strong>%1$s</strong> <em>%2$s %3$s%%</em>', 'Stat information for the user dimensions chart tooltip', 'google-site-kit' ),
				numberFormat( absValue ),
				`<svg width="9" height="9" viewBox="0 0 10 10" fill="none" xmlns="http://www.w3.org/2000/svg" class="${ classnames( 'googlesitekit-change-arrow', {
					'googlesitekit-change-arrow--up': difference > 0,
					'googlesitekit-change-arrow--down': difference < 0,
				} ) }">
					<path d="M5.625 10L5.625 2.375L9.125 5.875L10 5L5 -1.76555e-07L-2.7055e-07 5L0.875 5.875L4.375 2.375L4.375 10L5.625 10Z" fill="currentColor" />
				</svg>`,
				numberFormat( Math.abs( difference ), { maximumFractionDigits: 2 } ),
			);

			const rowLabel = rowData[ 0 ].toLowerCase();
			const dimensionClassName = `googlesitekit-visualization-tooltip-${ rowLabel.replace( /\W+/, '_' ) }`;

			let tooltip = (
				`<p>
					${ /* translators: %s: dimension label */ sprintf( __( '%s:', 'google-site-kit' ), rowData[ 0 ].toUpperCase() ) }
					<b>${ numberFormat( rowData[ 1 ], { maximumFractionDigits: 1, style: 'percent' } ) }</b>
				</p>
				<p>
					${ statInfo }
				</p>`
			);

			const othersLabel = __( 'Others', 'google-site-kit' ).toLowerCase();
			if ( sourceLink && rowLabel === othersLabel ) {
				tooltip += getTooltipHelp(
					sourceLink,
					__( 'See the detailed breakdown in Analytics', 'google-site-kit' )
				);
			}

			if ( otherSupportURL && rowLabel === '(other)' ) {
				tooltip += getTooltipHelp(
					otherSupportURL,
					/* translators: %s: pie slice label */
					sprintf( __( 'Learn more about what "%s" means', 'google-site-kit' ), rowLabel )
				);
			}

			if ( notSetSupportURL && rowLabel === '(not set)' ) {
				tooltip += getTooltipHelp(
					notSetSupportURL,
					/* translators: %s: pie slice label */
					sprintf( __( 'Learn more about what "%s" means', 'google-site-kit' ), rowLabel )
				);
			}

			tooltip = (
				`<div class="${ classnames( 'googlesitekit-visualization-tooltip', dimensionClassName, {
					'googlesitekit-visualization-tooltip--up': difference > 0,
					'googlesitekit-visualization-tooltip--down': difference < 0,
				} ) }">
					${ tooltip }
				</div>`
			);

			return tooltip;
		},
	} );

	const labels = {
		'ga:channelGrouping': __( '<span>By</span> channels', 'google-site-kit' ),
		'ga:country': __( '<span>By</span> locations', 'google-site-kit' ),
		'ga:deviceCategory': __( '<span>By</span> devices', 'google-site-kit' ),
	};

	const sanitizeArgs = {
		ALLOWED_TAGS: [ 'span' ],
		ALLOWED_ATTR: [],
	};

	const title = loaded
		? sanitizeHTML( labels[ dimensionName ] || '', sanitizeArgs )
		: { __html: '' };

	const options = { ...UserDimensionsPieChart.chartOptions };
	if ( report?.[ 0 ]?.data?.rows?.length < 2 ) {
		// Hide pie slice text when there is just one slice because it will overlap with the chart title.
		options.pieSliceTextStyle.color = 'transparent';
	}

	return (
		<div className="googlesitekit-widget--analyticsAllTraffic__dimensions-container">
			<div className={ classnames(
				'googlesitekit-widget--analyticsAllTraffic__dimensions-chart',
				{
					'googlesitekit-widget--analyticsAllTraffic__selectable': selectable,
				}
			) }>
				{ /* eslint-disable-next-line jsx-a11y/mouse-events-have-key-events */ }
				<GoogleChartV2
					chartType="PieChart"
					data={ dataMap || [] }
					getChartWrapper={ ( chartWrapper ) => {
						chartWrapperRef.current = chartWrapper;
						// Forces a re-render of the component to re-run useEffect hooks.
						// If this is not called and the chart is updated while the mouse cursor
						// is already over the chart, it won't properly run the `onmousenter` event
						// and the "selectable" slices of the pie chart won't be enabled consistently.
						setSelectable( null );
					} }
					loaded={ loaded }
					loadingHeight="300px"
					loadingWidth="300px"
					onMouseOut={ onMouseOut }
					onMouseOver={ onMouseOver }
					onReady={ onReady }
					onSelect={ onSelect }
					options={ options }
					width="100%"
				>
					<div
						className="googlesitekit-widget--analyticsAllTraffic__dimensions-chart-title"
						dangerouslySetInnerHTML={ title }
					/>
				</GoogleChartV2>

				<div className="googlesitekit-widget--analyticsAllTraffic__legend">
					{ dataMap?.slice( 1 ).map( ( [ label ], i ) => {
						const isActive = label === dimensionValue;
						const sliceColor = slices[ i ]?.color;
						const isOthers = __( 'Others', 'google-site-kit' ) === label;

						return (
							<Link
								key={ label }
								onClick={ () => onLegendClick( i ) }
								className={ classnames(
									'googlesitekit-widget--analyticsAllTraffic__legend-slice',
									{
										'googlesitekit-widget--analyticsAllTraffic__legend-active': isActive,
										'googlesitekit-widget--analyticsAllTraffic__legend-others': isOthers,
									}
								) }
							>
								<span className="googlesitekit-widget--analyticsAllTraffic__dot" style={ { backgroundColor: sliceColor } } />

								<span className="googlesitekit-widget--analyticsAllTraffic__label" data-label={ label }>
									{ label }
								</span>

								<span className="googlesitekit-widget--analyticsAllTraffic__underlay" style={ { backgroundColor: sliceColor } } />
							</Link>
						);
					} ) }
				</div>
			</div>
		</div>
	);
}

UserDimensionsPieChart.propTypes = {
	sourceLink: PropTypes.string,
	dimensionName: PropTypes.string.isRequired,
	dimensionValue: PropTypes.string,
	report: PropTypes.arrayOf( PropTypes.object ),
	loaded: PropTypes.bool,
};

UserDimensionsPieChart.defaultProps = {
	dimensionName: 'ga:channelGrouping',
};

UserDimensionsPieChart.chartOptions = {
	chartArea: {
		left: 'auto',
		height: 300,
		top: 'auto',
		width: '100%',
	},
	backgroundColor: 'transparent',
	fontSize: 12,
	height: 368,
	legend: {
		position: 'none',
	},
	pieHole: 0.6,
	pieSliceTextStyle: {
		color: 'black',
		fontSize: 12,
	},
	slices: {
		0: { color: '#ffcd33' },
		1: { color: '#c196ff' },
		2: { color: '#9de3fe' },
		3: { color: '#ff7fc6' },
		4: { color: '#ff886b' },
	},
	title: null,
	tooltip: {
		isHtml: true, // eslint-disable-line sitekit/acronym-case
		trigger: 'focus',
	},
	width: '100%',
};<|MERGE_RESOLUTION|>--- conflicted
+++ resolved
@@ -59,56 +59,9 @@
 	const notSetSupportURL = useSelect( ( select ) => select( CORE_SITE ).getGoogleSupportURL( {
 		path: '/analytics/answer/2820717',
 	} ) );
-	const dimensionColor = useSelect( ( select ) => select( CORE_FORMS ).getValue( FORM_ALL_TRAFFIC_WIDGET, 'dimensionColor' ) );
-
-<<<<<<< HEAD
-	const { setValues } = useDispatch( CORE_FORMS );
-=======
+	const dimensionColor = useSelect( ( select ) => select( CORE_UI ).getValue( UI_DIMENSION_COLOR ) );
+
 	const { setValues } = useDispatch( CORE_UI );
-	const onReady = useCallback( () => {
-		setChartLoaded( true );
-
-		const chartData = GoogleChart.charts.get( chartID );
-		const { chart, onSelect } = chartData || {};
-		const { slices } = UserDimensionsPieChart.chartOptions;
-
-		if ( chart && ! onSelect ) {
-			chartData.onSelect = global.google.visualization.events.addListener( chart, 'select', () => {
-				const { row } = chart.getSelection()?.[ 0 ] || {};
-				if ( row !== null && row !== undefined ) {
-					const { dataTable } = GoogleChart.charts.get( chartID ) || {};
-					if ( dataTable ) {
-						const newDimensionValue = dataTable.getValue( row, 0 );
-						const isOthers = __( 'Others', 'google-site-kit' ) === newDimensionValue;
-
-						if ( isOthers ) {
-							chart.setSelection( [] );
-						}
-
-						setValues( {
-							[ UI_DIMENSION_VALUE ]: isOthers ? '' : newDimensionValue,
-							[ UI_DIMENSION_COLOR ]: isOthers ? '' : slices[ row ]?.color,
-						} );
-					}
-				} else {
-					setValues( {
-						[ UI_DIMENSION_VALUE ]: '',
-						[ UI_DIMENSION_COLOR ]: '',
-					} );
-				}
-			} );
-		}
-
-		chartData.onMouseOver = global.google.visualization.events.addListener( chart, 'onmouseover', ( event ) => {
-			const { row } = event;
-
-			if ( ! row ) {
-				setSelectable( false );
-			}
-			const { dataTable } = GoogleChart.charts.get( chartID ) || {};
-			setSelectable( dataTable.getValue( row, 0 ) !== __( 'Others', 'google-site-kit' ) );
-		} );
->>>>>>> a37fb642
 
 	const chartWrapperRef = useRef();
 
@@ -125,32 +78,15 @@
 
 			const { row } = chartWrapperRef.current.getChart().getSelection()?.[ 0 ] || {};
 			if ( row === index ) {
-<<<<<<< HEAD
-				setValues( FORM_ALL_TRAFFIC_WIDGET, { dimensionValue: '', dimensionColor: '' } );
-			} else if ( newDimensionValue ) {
-				setValues(
-					FORM_ALL_TRAFFIC_WIDGET,
-					{
-						dimensionValue: newDimensionValue,
-						dimensionColor: slices[ index ]?.color,
-					}
-				);
-=======
-				chart.setSelection( null );
 				setValues( {
 					[ UI_DIMENSION_VALUE ]: '',
 					[ UI_DIMENSION_COLOR ]: '',
 				} );
-			} else {
-				chart.setSelection( [ { row: index, column: null } ] );
-
-				if ( newDimensionValue ) {
-					setValues( {
-						[ UI_DIMENSION_VALUE ]: newDimensionValue,
-						[ UI_DIMENSION_COLOR ]: slices[ index ]?.color,
-					} );
-				}
->>>>>>> a37fb642
+			} else if ( newDimensionValue ) {
+				setValues( {
+					[ UI_DIMENSION_COLOR ]: isOthers ? '' : slices[ row ]?.color,
+					[ UI_DIMENSION_VALUE ]: isOthers ? '' : newDimensionValue,
+				} );
 			}
 		}
 	};
@@ -173,22 +109,23 @@
 	const onSelect = ( { chartWrapper } ) => {
 		const chart = chartWrapper.getChart();
 		const { row } = chart.getSelection()?.[ 0 ] || {};
-		if ( row !== null && row !== undefined ) {
+
+		if ( row === null || row === undefined ) {
+			setValues( {
+				[ UI_DIMENSION_VALUE ]: '',
+				[ UI_DIMENSION_COLOR ]: '',
+			} );
+		} else {
 			const dataTable = chartWrapper.getDataTable();
 			if ( dataTable ) {
 				const newDimensionValue = dataTable.getValue( row, 0 );
 				const isOthers = __( 'Others', 'google-site-kit' ) === newDimensionValue;
 
-				setValues(
-					FORM_ALL_TRAFFIC_WIDGET,
-					{
-						dimensionValue: isOthers ? '' : newDimensionValue,
-						dimensionColor: isOthers ? '' : slices[ row ]?.color,
-					}
-				);
-			}
-		} else {
-			setValues( FORM_ALL_TRAFFIC_WIDGET, { dimensionValue: '', dimensionColor: '' } );
+				setValues( {
+					[ UI_DIMENSION_COLOR ]: isOthers ? '' : slices[ row ]?.color,
+					[ UI_DIMENSION_VALUE ]: isOthers ? '' : newDimensionValue,
+				} );
+			}
 		}
 	};
 
@@ -203,16 +140,12 @@
 
 				if ( selectedRow !== undefined && selectedRow !== null ) {
 					chart.setSelection( [ { row: selectedRow } ] );
-<<<<<<< HEAD
 
 					if ( dimensionColor !== slices[ selectedRow ]?.color ) {
-						setValues( FORM_ALL_TRAFFIC_WIDGET, { dimensionColor: slices[ selectedRow ]?.color } );
+						setValues( {
+							[ UI_DIMENSION_COLOR ]: slices[ selectedRow ]?.color,
+						} );
 					}
-=======
-					setValues( {
-						[ UI_DIMENSION_COLOR ]: slices[ selectedRow ]?.color,
-					} );
->>>>>>> a37fb642
 				}
 			}
 
@@ -220,17 +153,13 @@
 			// ensure it is no longer selected in the chart.
 			if ( ! dimensionValue && chart.getSelection().length ) {
 				chart.setSelection( [] );
-<<<<<<< HEAD
 			}
 
 			// If no dimensionValue is set, unset the color.
 			if ( ! dimensionValue && dimensionColor !== '' ) {
-				setValues( FORM_ALL_TRAFFIC_WIDGET, { dimensionColor: '' } );
-=======
 				setValues( {
 					[ UI_DIMENSION_COLOR ]: '',
 				} );
->>>>>>> a37fb642
 			}
 		}
 	};
