--- conflicted
+++ resolved
@@ -35,14 +35,9 @@
 import { analyticsAdsenseReportDataDefaults, isDataZeroForReporting } from '../../util';
 import { STORE_NAME } from '../../datastore/constants';
 import AnalyticsAdSenseDashboardWidgetLayout from './AnalyticsAdSenseDashboardWidgetLayout';
-<<<<<<< HEAD
+import TableOverflowContainer from '../../../../components/TableOverflowContainer';
 import Link from '../../../../components/Link';
 const { withSelect } = Data;
-=======
-import TableOverflowContainer from '../../../../components/TableOverflowContainer';
-
-const { useSelect } = Data;
->>>>>>> d720e791
 
 const AnalyticsAdSenseDashboardWidgetTopPagesTable = ( { data } ) => {
 	// Do not return zero data callout here since it will already be
