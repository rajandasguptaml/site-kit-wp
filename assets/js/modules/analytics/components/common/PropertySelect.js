--- conflicted
+++ resolved
@@ -40,11 +40,7 @@
 		propertyID,
 		properties,
 		hasExistingTag,
-<<<<<<< HEAD
-		hasGtmTag,
-=======
 		hasGTMTag,
->>>>>>> fdaeff31
 		isLoadingAccounts,
 		isLoadingProperties,
 	} = useSelect( ( select ) => {
@@ -55,11 +51,7 @@
 			propertyID: store.getPropertyID(),
 			properties: [],
 			hasExistingTag: store.hasExistingTag(),
-<<<<<<< HEAD
-			hasGtmTag: false,
-=======
 			hasGTMTag: false,
->>>>>>> fdaeff31
 			isLoadingAccounts: store.isDoingGetAccounts(),
 			isLoadingProperties: false,
 		};
@@ -70,11 +62,7 @@
 		}
 
 		if ( ! data.hasExistingTag ) {
-<<<<<<< HEAD
-			data.hasGtmTag = !! select( MODULES_TAGMANAGER ).getSingleAnalyticsPropertyID();
-=======
 			data.hasGTMTag = !! select( MODULES_TAGMANAGER ).getSingleAnalyticsPropertyID();
->>>>>>> fdaeff31
 		}
 
 		return data;
@@ -99,11 +87,7 @@
 			label={ __( 'Property', 'google-site-kit' ) }
 			value={ propertyID }
 			onEnhancedChange={ onChange }
-<<<<<<< HEAD
-			disabled={ hasExistingTag || hasGtmTag || ! isValidAccountID( accountID ) }
-=======
 			disabled={ hasExistingTag || hasGTMTag || ! isValidAccountID( accountID ) }
->>>>>>> fdaeff31
 			enhanced
 			outlined
 		>
