/**
 * AnalyticsSetup component.
 *
 * Site Kit by Google, Copyright 2019 Google LLC
 *
 * Licensed under the Apache License, Version 2.0 (the "License");
 * you may not use this file except in compliance with the License.
 * You may obtain a copy of the License at
 *
 *     https://www.apache.org/licenses/LICENSE-2.0
 *
 * Unless required by applicable law or agreed to in writing, software
 * distributed under the License is distributed on an "AS IS" BASIS,
 * WITHOUT WARRANTIES OR CONDITIONS OF ANY KIND, either express or implied.
 * See the License for the specific language governing permissions and
 * limitations under the License.
 */

/**
 * External dependencies
 */
import data from 'GoogleComponents/data';
import PropTypes from 'prop-types';
import Button from 'GoogleComponents/button';
import ProgressBar from 'GoogleComponents/progress-bar';
import Link from 'GoogleComponents/link';
import Radio from 'GoogleComponents/radio';
import Switch from 'GoogleComponents/switch';
import { Select, Option } from 'SiteKitCore/material-components';
import SvgIcon from 'GoogleUtil/svg-icon';
import {
	sendAnalyticsTrackingEvent,
	getExistingTag,
	toggleConfirmModuleSettings,
} from 'GoogleUtil';

const { __, sprintf } = wp.i18n;
const { Component, Fragment } = wp.element;
const {
	removeFilter,
	addFilter,
} = wp.hooks;

class AnalyticsSetup extends Component {
	constructor( props ) {
		super( props );
		const {
			accountId,
			internalWebPropertyId,
			profileId,
			propertyId,
			useSnippet,
			ampClientIdOptIn,
		} = googlesitekit.modules.analytics.settings;

		this.state = {
			isLoading: true,
			isSaving: false,
			propertiesLoading: false,
			profilesLoading: false,
			useSnippet: useSnippet || false,
			errorCode: false,
			errorMsg: '',
			errorReason: false,
			accounts: [],
			properties: [],
			profiles: [],
			selectedAccount: accountId,
			selectedProperty: propertyId,
			selectedProfile: profileId,
			selectedinternalWebProperty: internalWebPropertyId,
			ampClientIdOptIn,
			existingTag: false,
		};

		this.handleAccountChange = this.handleAccountChange.bind( this );
		this.handlePropertyChange = this.handlePropertyChange.bind( this );
		this.handleProfileChange = this.handleProfileChange.bind( this );
		this.processAccountChange = this.processAccountChange.bind( this );
		this.processPropertyChange = this.processPropertyChange.bind( this );
		this.handleSubmit = this.handleSubmit.bind( this );
		this.handleRadioClick = this.handleRadioClick.bind( this );
		this.handleAMPClientIdSwitch = this.handleAMPClientIdSwitch.bind( this );
		this.handleRefetchAccount = this.handleRefetchAccount.bind( this );
	}

	async componentDidMount() {
		this._isMounted = true;

		const existingTagProperty = await getExistingTag( 'analytics' );

		if ( existingTagProperty && existingTagProperty.length ) {
			// Verify the user has access to existing tag if found. If no access request will return 403 error and catch err.
			try {
				const existingTagData = await data.get( 'modules', 'analytics', 'tag-permission', { tag: existingTagProperty }, false );
				await this.getAccounts( existingTagData );
			} catch ( err ) {
				this.setState(
					{
						isLoading: false,
						errorCode: err.code,
						errorMsg: err.message,
						errorReason: err.data && err.data.reason ? err.data.reason : false,
					}
				);
				data.deleteCache( 'analytics', 'existingTag' );
			}
		} else {
			await this.getAccounts();
		}

		// Handle save hook from the settings page.
		addFilter( 'googlekit.SettingsConfirmed',
			'googlekit.AnalyticsSettingsConfirmed',
			( chain, module ) => {
				if ( 'analytics' !== module.replace( '-module', '' ) ) {
					return chain;
				}
				const { isEditing } = this.props;
				if ( isEditing ) {
					return this.handleSubmit();
				}
			} );
	}

	componentWillUnmount() {
		this._isMounted = false;

		removeFilter( 'googlekit.SettingsConfirmed', 'googlekit.AnalyticsSettingsConfirmed' );
	}

	componentDidUpdate() {
		this.toggleConfirmChangesButton();
	}

	/**
	 * Toggle confirm changes button disable/enabble depending on the changed settings.
	 */
	toggleConfirmChangesButton() {
		if ( ! this.props.isEditing ) {
			return;
		}

		const settingsMapping = {
			selectedAccount: 'accountId',
			selectedProperty: 'propertyId',
			selectedProfile: 'profileId',
			selectedinternalWebProperty: 'internalWebPropertyId',
			useSnippet: 'useSnippet',
			ampClientIdOptIn: 'ampClientIdOptIn',
		};

		toggleConfirmModuleSettings( 'analytics', settingsMapping, this.state );
	}

	handleAccountChange( index, item ) {
		const { selectedAccount } = this.state;
		const selectValue = item.getAttribute( 'data-value' );

		if ( selectValue === selectedAccount ) {
			return;
		}

		// The selected value is string.
		if ( '0' === selectValue ) {
			this.setState( {
				selectedAccount: selectValue,
				selectedProperty: '-1',
				selectedProfile: '-1',
				properties: [ {
					id: '-1',
					name: __( 'Select an account', 'google-site-kit' ),
				} ],
				profiles: [ {
					id: '-1',
					name: __( 'Select an account', 'google-site-kit' ),
				} ],
			} );
			return;
		}

		this.setState( {
			propertiesLoading: true,
			profilesLoading: true,
			selectedAccount: selectValue,
		} );

		// Track selection.
		sendAnalyticsTrackingEvent( 'analytics_setup', 'account_change', selectValue );

		this.processAccountChange( selectValue );
	}

	handlePropertyChange( index, item ) {
		const { selectedProperty } = this.state;
		const selectValue = item.getAttribute( 'data-value' );

		if ( selectValue === selectedProperty ) {
			return;
		}

		// The selected value is string.
		if ( '0' === selectValue ) {
			this.setState( {
				selectedProperty: selectValue,
				selectedProfile: selectValue,
				profiles: [ {
					id: 0,
					name: __( 'Setup a New Profile', 'google-site-kit' ),
				} ],
			} );
			return;
		}

		this.setState( {
			profilesLoading: true,
			selectedProperty: selectValue,
		} );

		// Track selection.
		sendAnalyticsTrackingEvent( 'analytics_setup', 'property_change', selectValue );

		this.processPropertyChange( selectValue );
	}

	handleProfileChange( index, item ) {
		const selectValue = item.getAttribute( 'data-value' );

		this.setState( {
			selectedProfile: selectValue,
		} );

		// Track selection.
		sendAnalyticsTrackingEvent( 'analytics_setup', 'profile_change', selectValue );
	}

	async getAccounts( existingTagData = false ) {
		let {
			selectedAccount,
			selectedProperty,
			selectedProfile,
			useSnippet,
		} = this.state;
		const {
			isEditing,
			onSettingsPage,
		} = this.props;
		const {
			errorCode,
		} = this.state;
		let newState = {};

		try {
			// Send existing tag data to get account.
			const queryArgs = existingTagData ? {
				existingAccountId: existingTagData.accountId,
				existingPropertyId: existingTagData.propertyId,
			} : {};

			const responseData = await data.get( 'modules', 'analytics', 'get-accounts', queryArgs, false );
			if ( 0 === responseData.accounts.length ) {
				newState = {
					...newState,
					errorCode: 'no_account',
					errorReason: 'noAccount',
				};

				// clear the cache.
				data.invalidateCacheGroup( 'modules', 'analytics', 'get-accounts' );
			} else if ( ! selectedAccount ) {
				let matchedProperty = null;
				if ( responseData.matchedProperty ) {
					matchedProperty = responseData.matchedProperty;
				}

				if ( matchedProperty ) {
					selectedAccount = matchedProperty.accountId;
					selectedProperty = matchedProperty.id;
					const matchedProfile = responseData.profiles.find( ( profile ) => {
						return profile.accountId === selectedAccount;
					} );
					if ( matchedProfile ) {
						selectedProfile = matchedProfile.id;
					}
				} else {
					responseData.accounts.unshift( {
						id: 0,
						name: __( 'Select one...', 'google-site-kit' ),
					} );
				}
			} else if ( selectedAccount && ! responseData.accounts.find( ( account ) => account.id === selectedAccount ) ) {
				data.invalidateCacheGroup( 'modules', 'analytics', 'get-accounts' );

				responseData.accounts.unshift( {
					id: 0,
					name: __( 'Select one...', 'google-site-kit' ),
				} );

				if ( isEditing ) {
					selectedAccount = '0';
					selectedProperty = '-1';
					selectedProfile = '-1';
				}

				newState = {
					...newState,
					errorCode: 'insufficient_permissions',
					errorReason: 'insufficientPermissions',
				};
			}

			const chooseAccount = {
				id: '-1',
				name: __( 'Select an account', 'google-site-kit' ),
			};

			if ( ! this.state.existingTag ) {
				responseData.properties.push( {
					id: 0,
					name: __( 'Setup a New Property', 'google-site-kit' ),
				} );
			}

			responseData.profiles.push( {
				id: 0,
				name: __( 'Setup a New Profile', 'google-site-kit' ),
			} );

			// Ensure snippet is inserted while setting up the module unless there is an existing tag.
			if ( ! onSettingsPage ) {
				useSnippet = existingTagData ? false : true;
			}

			newState = {
				...newState,
				isLoading: false,
				accounts: responseData.accounts,
				errorCode: errorCode || newState.errorCode,
				selectedAccount,
				selectedProperty,
				selectedProfile,
				properties: [ chooseAccount ],
				profiles: [ chooseAccount ],
				existingTag: existingTagData ? existingTagData.propertyId : false,
				useSnippet,
			};

			if ( selectedAccount && '0' !== selectedAccount ) {
				newState = Object.assign( newState, {
					properties: responseData.properties,
					profiles: responseData.profiles,
					selectedinternalWebProperty: ( responseData.properties[ 0 ] ) ? responseData.properties[ 0 ].internalWebPropertyId : 0,
				} );
			}
		} catch ( err ) {
			newState = {
				isLoading: false,
				errorCode: err.code,
				errorMsg: err.message,
				errorReason: err.data && err.data.reason ? err.data.reason : false,
			};
<<<<<<< HEAD
			data.deleteCache( 'analytics::existingTag' );
=======
>>>>>>> 53179bd4
		}

		return new Promise( ( resolve ) => {
			if ( this._isMounted ) {
				this.setState( newState, resolve );
			} else {
				resolve();
			}
		} );
	}

	async processAccountChange( selectValue ) {
		try {
			const queryArgs = {
				accountId: selectValue,
			};

			const responseData = await data.get( 'modules', 'analytics', 'get-properties', queryArgs );

			const chooseProperty = {
				id: 0,
				name: __( 'Setup a New Property', 'google-site-kit' ),
			};
			responseData.properties.push( chooseProperty );
			const chooseProfile = {
				id: 0,
				name: __( 'Setup a New Profile', 'google-site-kit' ),
			};
			responseData.profiles.push( chooseProfile );

			this.setState( {
				propertiesLoading: false,
				profilesLoading: false,
				properties: responseData.properties,
				profiles: responseData.profiles,
				selectedAccount: selectValue,
				selectedProperty: responseData.properties[ 0 ].id,
				selectedinternalWebProperty: responseData.properties[ 0 ].internalWebPropertyId,
				selectedProfile: responseData.profiles[ 0 ].id,
				errorCode: false,
			} );
		} catch ( err ) {
			this.setState( {
				errorCode: err.code,
				errorMsg: err.message,
			} );
		}
	}

	async processPropertyChange( selectValue ) {
		const { selectedAccount } = this.state;

		try {
			const queryArgs = {
				accountId: selectedAccount,
				propertyId: selectValue,
			};

			const responseData = await data.get( 'modules', 'analytics', 'get-profiles', queryArgs );

			this.setState( {
				profilesLoading: false,
				profiles: responseData,
				selectedProperty: selectValue,
				selectedinternalWebProperty: responseData[ 0 ].internalWebPropertyId,
				selectedProfile: responseData[ 0 ].id,
				errorCode: false,
			} );
		} catch ( err ) {
			this.setState( {
				errorCode: err.code,
				errorMsg: err.message,
			} );
		}
	}

	async handleSubmit( e ) {
		if ( e ) {
			e.preventDefault();
		}

		if ( ! this.state.selectedAccount || '-1' === this.state.selectedAccount ) {
			return;
		}

		const {
			selectedAccount,
			selectedProperty,
			selectedProfile,
			useSnippet,
			selectedinternalWebProperty,
			accounts,
			properties,
			profiles,
			ampClientIdOptIn,
		} = this.state;

		this.setState( {
			isSaving: true,
		} );

		const {
			finishSetup,
		} = this.props;

		const analyticAccount = {
			accountId: selectedAccount || accounts[ 0 ].id || null,
			profileId: selectedProfile || profiles[ 0 ].id || null,
			propertyId: selectedProperty || properties[ 0 ].id || null,
			internalWebPropertyId: selectedinternalWebProperty || properties[ 0 ].internalWebPropertyId || null,
			useSnippet: useSnippet || false,
			ampClientIdOptIn: ampClientIdOptIn || false,
		};

		try {
			const response = await data.set( 'modules', 'analytics', 'save', analyticAccount );

			const cacheKey = data.getCacheKey( 'modules', 'analytics', 'get-accounts' );
			const cache = data.getCache( cacheKey, 3600 );
			if ( cache ) {
				const newData = {};

				newData.properties = this.state.properties.filter( ( profile ) => {
					return 0 !== profile.id;
				} );
				newData.profiles = this.state.profiles.filter( ( profile ) => {
					return 0 !== profile.id;
				} );

				const values = Object.assign( cache, newData );
				data.setCache( cacheKey, values );
			}

			googlesitekit.modules.analytics.settings.accountId = response.accountId;
			googlesitekit.modules.analytics.settings.profileId = response.profileId;
			googlesitekit.modules.analytics.settings.propertyId = response.propertyId;
			googlesitekit.modules.analytics.settings.internalWebPropertyId = response.internalWebPropertyId;
			googlesitekit.modules.analytics.settings.useSnippet = response.useSnippet;
			googlesitekit.modules.analytics.settings.ampClientIdOptIn = response.ampClientIdOptIn;

			// Track event.
			sendAnalyticsTrackingEvent( 'analytics_setup', 'analytics_configured' );

			if ( finishSetup ) {
				finishSetup();
			}

			if ( this._isMounted ) {
				this.setState( {
					isSaving: false,
					selectedAccount: response.accountId,
					selectedProfile: response.profileId,
					selectedProperty: response.propertyId,
					selectedinternalWebProperty: response.internalWebPropertyId,
				} );
			}
		} catch ( err ) {
			this.setState( {
				isSaving: false,
				errorCode: err.code,
				errorMsg: err.message,
			} );
		}
	}

	static createNewAccount( e ) {
		e.preventDefault();
		sendAnalyticsTrackingEvent( 'analytics_setup', 'new_analytics_account' );

		window.open( 'https://analytics.google.com/analytics/web/?#/provision/SignUp', '_blank' );
	}

	handleRadioClick( e ) {
		const value = e.target.value;
		const useSnippet = ( '1' === value );
		this.setState( {
			useSnippet,
		} );

		sendAnalyticsTrackingEvent( 'analytics_setup', useSnippet ? 'analytics_tag_enabled' : 'analytics_tag_disabled' );
	}

	handleAMPClientIdSwitch( ) {
		this.setState( {
			ampClientIdOptIn: ! this.state.ampClientIdOptIn,
		} );
	}

	handleRefetchAccount() {
		this.setState( {
			isLoading: true,
			errorCode: false,
			errorMsg: '',
		} );

		this.getAccounts();
	}

	renderAutoInsertSnippetForm() {
		const {
			useSnippet,
			isSaving,
			ampClientIdOptIn,
			existingTag,
		} = this.state;

		const {
			isEditing,
			onSettingsPage,
		} = this.props;
		const disabled = ! isEditing;
		const { AMPenabled } = window.googlesitekit.admin;
		const useSnippetSettings = window.googlesitekit.modules.analytics.settings.useSnippet;

		return (
			<div className="googlesitekit-setup-module__inputs googlesitekit-setup-module__inputs--multiline">
				{
					( isEditing || isSaving ) &&
						<Fragment>
							{ onSettingsPage &&
								<Fragment>
									{ ! useSnippetSettings && ! existingTag &&
										<Fragment>
											<p className="googlesitekit-setup-module__text--no-margin">{ __( 'Currently there is no Analytics snippet placed on your site, so no stats are being gathered. Would you like Site Kit to insert the Analytics snippet? You can change this setting later.', 'google-site-kit' ) }</p>
										</Fragment>
									}
									{ useSnippetSettings &&
										<p className="googlesitekit-setup-module__text--no-margin">{ __( 'Do you want to remove the Analytics snippet inserted by Site Kit?', 'google-site-kit' ) }</p>
									}
								</Fragment>
							}
							{ onSettingsPage && ! existingTag && ! useSnippet && useSnippetSettings &&
								<p>{ __( 'If the code snippet is removed, you will no longer be able to gather Analytics insights about your site.', 'google-site-kit' ) }</p>
							}
						</Fragment>
				}
				{ onSettingsPage &&
					<Fragment>
						{ existingTag &&
							<p>{ __( 'Placing two tags at the same time is not recommended.', 'google-site-kit' ) }</p>
						}
						<Radio
							onClick={ this.handleRadioClick }
							id="useSnippetTrue"
							name="useSnippet"
							value="1"
							checked={ useSnippet }
							disabled={ disabled }
						>
							{ ! useSnippetSettings ? __( 'Insert snippet', 'google-site-kit' ) : __( 'Not at this time', 'google-site-kit' ) }
						</Radio>
						<Radio
							onClick={ this.handleRadioClick }
							id="useSnippetFalse"
							name="useSnippet"
							value="0"
							checked={ ! useSnippet }
							disabled={ disabled }
						>
							{ useSnippetSettings ? __( 'Remove snippet', 'google-site-kit' ) : __( 'Not at this time', 'google-site-kit' ) }
						</Radio>
					</Fragment>
				}
				{ useSnippet && AMPenabled &&
					<div className="googlesitekit-setup-module__input">
						<Switch
							id="ampClientIdOptIn"
							label={ __( 'Opt in AMP Client ID', 'google-site-kit' ) }
							onClick={ this.handleAMPClientIdSwitch }
							checked={ ampClientIdOptIn }
							hideLabel={ false }
						/>
						<p>
							{ ampClientIdOptIn ?
								__( 'Sessions will be combined across AMP/non-AMP pages.', 'google-site-kit' ) + ' ' :
								__( 'Sessions will be tracked separately between AMP/non-AMP pages.', 'google-site-kit' ) + ' '
							}
							<Link href="https://support.google.com/analytics/answer/7486764" external inherit>{ __( 'Learn more', 'google-site-kit' ) }</Link>
						</p>
					</div>
				}
			</div>
		);
	}

	accountsDropdown() {
		const {
			accounts,
			selectedAccount,
			existingTag,
		} = this.state;

		const {
			isEditing,
		} = this.props;

		let disabled = ! isEditing;
		if ( existingTag && selectedAccount ) {
			disabled = true;
		}

		return (
			<Select
				enhanced
				name="accounts"
				value={ selectedAccount || '0' }
				onEnhancedChange={ this.handleAccountChange }
				label={ __( 'Account', 'google-site-kit' ) }
				disabled={ disabled }
				outlined
			>
				{ accounts.map( ( account, id ) =>
					<Option
						key={ id }
						value={ account.id }
					>
						{ account.name }
					</Option> ) }
			</Select>
		);
	}

	hasAccessToExistingTagProperty() {
		const {
			existingTag,
			selectedProfile,
		} = this.state;

		return existingTag && selectedProfile;
	}

	renderForm() {
		const {
			isLoading,
			propertiesLoading,
			profilesLoading,
			accounts,
			properties,
			profiles,
			selectedAccount,
			selectedProperty,
			selectedProfile,
			useSnippet,
			existingTag,
		} = this.state;

		const {
			onSettingsPage,
			isEditing,
		} = this.props;
		const disabledProfile = ! isEditing;

		let disabledProperty = ! isEditing;
		if ( existingTag && selectedProperty ) {
			disabledProperty = true;
		}

		const { setupComplete } = googlesitekit.modules.analytics;

		if ( isLoading ) {
			return <ProgressBar />;
		}

		if ( 0 >= accounts.length ) {
			if ( ! isEditing ) {
				return __( 'No account found.', 'google-site-kit' );
			}
			if ( ! setupComplete || isEditing ) {
				return (
					<Fragment>
						<div className="googlesitekit-setup-module__action">
							<Button onClick={ AnalyticsSetup.createNewAccount }>{ __( 'Create an account', 'google-site-kit' ) }</Button>

							<div className="googlesitekit-setup-module__sub-action">
								<Link onClick={ this.handleRefetchAccount }>{ __( 'Re-fetch My Account', 'google-site-kit' ) }</Link>
							</div>
						</div>
					</Fragment>
				);
			}
		}

		if ( ! isEditing ) {
			let tagStateMessage = useSnippet ? __( 'Snippet is inserted', 'google-site-kit' ) : __( 'Snippet is not inserted', 'google-site-kit' );
			if ( existingTag ) {
				tagStateMessage = __( 'Inserted by another plugin or theme', 'google-site-kit' );
			}

			return (
				<Fragment>
					<div className="googlesitekit-settings-module__meta-items">
						<div className="googlesitekit-settings-module__meta-item">
							<p className="googlesitekit-settings-module__meta-item-type">
								{ __( 'Account', 'google-site-kit' ) }
							</p>
							<h5 className="googlesitekit-settings-module__meta-item-data">
								{ selectedAccount || accounts[ 0 ].name || false }
							</h5>
						</div>
						<div className="googlesitekit-settings-module__meta-item">
							<p className="googlesitekit-settings-module__meta-item-type">
								{ __( 'Property', 'google-site-kit' ) }
							</p>
							<h5 className="googlesitekit-settings-module__meta-item-data">
								{ selectedProperty || properties[ 0 ].name || false }
							</h5>
						</div>
						<div className="googlesitekit-settings-module__meta-item">
							<p className="googlesitekit-settings-module__meta-item-type">
								{ __( 'View', 'google-site-kit' ) }
							</p>
							<h5 className="googlesitekit-settings-module__meta-item-data">
								{ selectedProfile || profiles[ 0 ].name || false }
							</h5>
						</div>
					</div>
					<div className="googlesitekit-settings-module__meta-items">
						<div className="
							googlesitekit-settings-module__meta-item
							googlesitekit-settings-module__meta-item--nomargin
						">
							<p className="googlesitekit-settings-module__meta-item-type">
								{ __( 'Analytics Code Snippet', 'google-site-kit' ) }
							</p>
							<h5 className="googlesitekit-settings-module__meta-item-data">
								{ tagStateMessage }
							</h5>
						</div>
					</div>
				</Fragment>
			);
		}

		return (
			<Fragment>
				{ ! onSettingsPage && 0 < accounts.length && ! existingTag &&
					<p>{ __( 'Please select the account information below. You can change this view later in your settings.', 'google-site-kit' ) }</p>
				}
				<div className="googlesitekit-setup-module__inputs">
					{ this.accountsDropdown() }
					{ propertiesLoading ? ( <ProgressBar small /> ) : (
						<Select
							enhanced
							name="properties"
							value={ selectedProperty || '-1' }
							onEnhancedChange={ this.handlePropertyChange }
							label={ __( 'Property', 'google-site-kit' ) }
							disabled={ disabledProperty }
							outlined
						>
							{ properties.map( ( property, id ) =>
								<Option
									key={ id }
									value={ property.id }>
									{ property.name }
								</Option> ) }

						</Select>
					) }
					{ profilesLoading ? ( <ProgressBar small /> ) : (
						<Select
							enhanced
							name="profiles"
							value={ selectedProfile || '-1' }
							onEnhancedChange={ this.handleProfileChange }
							label={ __( 'View', 'google-site-kit' ) }
							disabled={ disabledProfile }
							outlined
						>
							{ profiles.map( ( profile, id ) =>
								<Option
									key={ id }
									value={ profile.id }>
									{ profile.name }
								</Option> ) }

						</Select>
					) }
				</div>

				{ /*Render the auto snippet toggle form.*/ }
				{ this.renderAutoInsertSnippetForm() }

				{ /*Render the continue and skip button.*/ }
				{
					! onSettingsPage &&
					<div className="googlesitekit-setup-module__action">
						<Button
							disabled={ ! this.state.selectedAccount }
							onClick={ this.handleSubmit }>{ __( 'Configure Analytics', 'google-site-kit' ) }</Button>
					</div>
				}
			</Fragment>
		);
	}

	renderErrorOrNotice() {
		const {
			errorCode,
			errorMsg,
			errorReason,
			accounts,
		} = this.state;

		const {
			onSettingsPage,
		} = this.props;

		if ( ! errorCode ) {
			return null;
		}

		let showErrorFormat = true; // default error message.
		let message = errorMsg;

		switch ( true ) {
			case 'google_analytics_existing_tag_permission' === errorCode:
				showErrorFormat = false;
				break;
			case onSettingsPage && errorCode && 'insufficientPermissions' === errorReason:
				showErrorFormat = false;
				message = __( 'You currently don\'t have access to this Google Analytics account. You can either request access from your team, or remove this Google Analytics snippet and connect to a different account.', 'google-site-kit' );
				break;
			case ! onSettingsPage && 0 === accounts.length:
				showErrorFormat = false;
				message = __( 'Looks like you don\'t have an Analytics account yet. Once you create it, click on "Re-fetch my account" and Site Kit will locate it.', 'google-site-kit' );
				break;
		}

		if ( 0 === message.length ) {
			return null;
		}

		return (
			<div className={ showErrorFormat ? 'googlesitekit-error-text' : '' }>
				<p>{
					showErrorFormat ?

						/* translators: %s: Error message */
						sprintf( __( 'Error: %s', 'google-site-kit' ), message ) :
						message
				}</p>
			</div>
		);
	}

	render() {
		// The description section is hidden when displaying on the settings page.
		const { onSettingsPage } = this.props;
		const {
			existingTag,
		} = this.state;

		if ( ! onSettingsPage ) {
			sendAnalyticsTrackingEvent( 'analytics_setup', 'configure_analytics_screen' );
		}

		return (
			<div className="googlesitekit-setup-module googlesitekit-setup-module--analytics">
				{
					! onSettingsPage &&
						<Fragment>
							<div className="googlesitekit-setup-module__logo">
								<SvgIcon id="analytics" width="33" height="33" />
							</div>
							<h2 className="
								googlesitekit-heading-3
								googlesitekit-setup-module__title
							">
								{ __( 'Analytics', 'google-site-kit' ) }
							</h2>
						</Fragment>
				}

				{ this.hasAccessToExistingTagProperty() && existingTag !== googlesitekit.admin.trackingID &&
					<p>{ sprintf( __( 'An existing analytics tag was found on your site with the id %s. If later on you decide to replace this tag, Site Kit can place the new tag for you. Make sure you remove the old tag first.', 'google-site-kit' ), existingTag ) }</p>
				}

				{ this.renderErrorOrNotice() }

				{ this.renderForm() }
			</div>
		);
	}
}

AnalyticsSetup.propTypes = {
	onSettingsPage: PropTypes.bool,
	finishSetup: PropTypes.func,
	isEditing: PropTypes.bool,
};

AnalyticsSetup.defaultProps = {
	onSettingsPage: true,
	isEditing: false,
};

export default AnalyticsSetup;<|MERGE_RESOLUTION|>--- conflicted
+++ resolved
@@ -359,10 +359,6 @@
 				errorMsg: err.message,
 				errorReason: err.data && err.data.reason ? err.data.reason : false,
 			};
-<<<<<<< HEAD
-			data.deleteCache( 'analytics::existingTag' );
-=======
->>>>>>> 53179bd4
 		}
 
 		return new Promise( ( resolve ) => {
