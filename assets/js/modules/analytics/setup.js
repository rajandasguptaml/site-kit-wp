--- conflicted
+++ resolved
@@ -34,21 +34,12 @@
 	toggleConfirmModuleSettings,
 } from 'GoogleUtil';
 
-<<<<<<< HEAD
 /**
  * WordPress dependencies
  */
-import { __, sprintf } from '@wordpress/i18n';
+import { __, _x, sprintf } from '@wordpress/i18n';
 import { Component, Fragment } from '@wordpress/element';
 import { addFilter, removeFilter } from '@wordpress/hooks';
-=======
-const { __, _x, sprintf } = wp.i18n;
-const { Component, Fragment } = wp.element;
-const {
-	removeFilter,
-	addFilter,
-} = wp.hooks;
->>>>>>> 39643179
 
 class AnalyticsSetup extends Component {
 	constructor( props ) {
