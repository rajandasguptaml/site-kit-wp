--- conflicted
+++ resolved
@@ -52,7 +52,6 @@
 
 export default function DashboardPageSpeed() {
 	const referenceURL = useSelect( ( select ) => select( CORE_SITE ).getCurrentReferenceURL() );
-
 	const reportMobile = useSelect( ( select ) => select( STORE_NAME ).getReport( referenceURL, STRATEGY_MOBILE ) );
 	const reportDesktop = useSelect( ( select ) => select( STORE_NAME ).getReport( referenceURL, STRATEGY_DESKTOP ) );
 	const strategy = useSelect( ( select ) => select( CORE_FORMS ).getValue( FORM_DASH_WIDGET, 'strategy' ) ) || STRATEGY_MOBILE;
@@ -93,7 +92,6 @@
 		}
 	}, [ reportMobile, reportDesktop ] );
 
-<<<<<<< HEAD
 	if ( ! reportMobile || ! reportDesktop || ! dataSrc ) {
 		return (
 			<Layout className="googlesitekit-pagespeed-widget">
@@ -112,19 +110,6 @@
 	}
 
 	const reportData = strategy === STRATEGY_MOBILE ? reportMobile : reportDesktop;
-=======
-	if ( ! referenceURL || ! reportMobile || ! reportDesktop || ! dataSrc ) {
-		return <ProgressBar />;
-	}
-
-	const reportData = strategy === STRATEGY_MOBILE ? reportMobile : reportDesktop;
-	const footerLinkHTML = sprintf(
-		/* translators: 1: link attributes, 2: translated service name */
-		__( 'View details at <a %1$s>%2$s</a>', 'google-site-kit' ),
-		`href="${ addQueryArgs( 'https://developers.google.com/speed/pagespeed/insights/', { url: referenceURL } ) }" class="googlesitekit-cta-link googlesitekit-cta-link--external" target="_blank"`,
-		_x( 'PageSpeed Insights', 'Service name', 'google-site-kit' )
-	);
->>>>>>> 5efc53aa
 
 	return (
 		<Layout className="googlesitekit-pagespeed-widget">
