--- conflicted
+++ resolved
@@ -44,19 +44,8 @@
 };
 const setupRegistryNoFieldDataDesktop = ( { dispatch } ) => {
 	dispatch( STORE_NAME ).receiveGetReport( fixtures.pagespeedMobile, { url, strategy: STRATEGY_MOBILE } );
-<<<<<<< HEAD
 	dispatch( STORE_NAME ).receiveGetReport( fixtures.pagespeedDesktopNoFieldData, { url, strategy: STRATEGY_DESKTOP } );
 	dispatch( CORE_SITE ).receiveSiteInfo( { referenceSiteURL: url } );
-=======
-	dispatch( STORE_NAME ).receiveGetReport( {
-		...fixtures.pagespeedDesktop,
-		loadingExperience: desktopLoadingExperience, // no field data metrics
-	}, { url, strategy: STRATEGY_DESKTOP } );
-	dispatch( CORE_SITE ).receiveSiteInfo( {
-		referenceSiteURL: url,
-		currentEntityURL: null,
-	} );
->>>>>>> 5efc53aa
 };
 
 describe( 'DashboardPageSpeed', () => {
