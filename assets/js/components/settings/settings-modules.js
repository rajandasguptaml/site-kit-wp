/**
 * SettingsModules component.
 *
 * Site Kit by Google, Copyright 2019 Google LLC
 *
 * Licensed under the Apache License, Version 2.0 (the "License");
 * you may not use this file except in compliance with the License.
 * You may obtain a copy of the License at
 *
 *     https://www.apache.org/licenses/LICENSE-2.0
 *
 * Unless required by applicable law or agreed to in writing, software
 * distributed under the License is distributed on an "AS IS" BASIS,
 * WITHOUT WARRANTIES OR CONDITIONS OF ANY KIND, either express or implied.
 * See the License for the specific language governing permissions and
 * limitations under the License.
 */

/**
 * External dependencies
 */
<<<<<<< HEAD
import Layout from 'GoogleComponents/layout/layout';
import Notification from 'GoogleComponents/notifications/notification';
import { clearWebStorage, getModulesData } from 'GoogleUtil';
=======
>>>>>>> e83315c6
import { map, filter, sortBy } from 'lodash';

/**
 * WordPress dependencies
 */
import { __ } from '@wordpress/i18n';
import { Component, Fragment } from '@wordpress/element';
import { applyFilters } from '@wordpress/hooks';

/**
 * Internal dependencies
 */
import { clearWebStorage } from '../../util/index';
import Layout from '../layout/layout';
import Notification from '../notifications/notification';
import SettingsModule from './settings-module';
import SettingsOverlay from './settings-overlay';

class SettingsModules extends Component {
	constructor( props ) {
		super( props );

		this.state = {
			error: false,
			isEditing: {},
			openModules: {},
			isSaving: false,
		};

		this.mapToModule = this.mapToModule.bind( this );
		this.updateModulesList = this.updateModulesList.bind( this );
		this.handleButtonAction = this.handleButtonAction.bind( this );
		this.handleAccordion = this.handleAccordion.bind( this );
	}

	componentDidMount() {
		const modulesData = getModulesData();
		if ( global.googlesitekit.editmodule && modulesData[ global.googlesitekit.editmodule ].active ) {
			this.handleButtonAction( `${ global.googlesitekit.editmodule }-module`, 'edit' );
		}
	}

	updateModulesList() {
		this.forceUpdate();
	}

	handleAccordion( module, e ) {
		// Set focus on heading when clicked.
		e.target.closest( '.googlesitekit-settings-module__header' ).focus();

		this.setState( ( prevState ) => {
			return {
				openModules: {
					[ module ]: ! prevState.openModules[ module ],
				},
			};
		} );
	}

	/**
	 * Handle clicks on the Edit, Cancel and Confirm buttons.
	 *
	 * @param {string} module         The module slug.
	 * @param {string} action         The action being performed, one of 'edit', 'cancel' or 'confirm'.
	 */
	handleButtonAction( module, action ) {
		if ( 'confirm' === action ) {
			const modulePromise = applyFilters( 'googlekit.SettingsConfirmed', false, module );

			this.setState( { isSaving: module } );
			if ( ! modulePromise ) {
				// Clears session and local storage on successful setting.
				clearWebStorage();

				return;
			}
			modulePromise.then( () => {
				// Clears session and local storage on every successful setting.
				clearWebStorage();

				this.setState( ( prevState ) => {
					return {
						isSaving: false,
						error: false,
						isEditing: {
							...prevState.isEditing,
							[ module ]: ! prevState.isEditing[ module ],
						},
					};
				} );
			} ).catch( ( err ) => {
				this.setState( {
					isSaving: false,
					error: {
						errorCode: err.code,
						errorMsg: err.message,
					},
				} );
			} );
		} else {
			this.setState( ( prevState ) => {
				return {
					isEditing: {
						...prevState.isEditing,
						[ module ]: ! prevState.isEditing[ module ],
					},
					error: false, // Reset error state when switching modules.
				};
			} );
		}
	}

	settingsModuleComponent( module, isSaving ) {
		const modulesData = getModulesData();

		const { provides } = modulesData[ module.slug ];
		const { isEditing, openModules, error } = this.state;
		const isOpen = openModules[ module.slug ] || false;

		return (
			<SettingsModule
				key={ module.slug + '-module' }
				slug={ module.slug }
				name={ module.name }
				description={ module.description }
				homepage={ module.homepage }
				learnmore={ module.learnMore }
				active={ module.active }
				hasSettings={ !! module.settings && 'search-console' !== module.slug }
				autoActivate={ module.autoActivate }
				updateModulesList={ this.updateModulesList }
				handleEdit={ this.handleButtonAction }
				handleConfirm
				isEditing={ isEditing }
				isOpen={ isOpen }
				handleAccordion={ this.handleAccordion }
				handleDialog={ this.handleDialog }
				provides={ provides }
				isSaving={ isSaving }
				screenID={ module.screenID }
				error={ error }
			/>
		);
	}

	/**
	 * Return list of modules markup.
	 *
	 * @param {Object}  modules List of modules
	 * @param {boolean} active Sets styling for active modules, helps with parent/child grouping.
	 *
	 * @return {HTMLElement} HTML markup with modules.
	 *
	 */
	mapToModule( modules, active = false ) {
		const { isSaving } = this.state;

		if ( active ) {
			return map( modules, function mapFn( module ) {
				return (
					<Fragment key={ module.slug + '-module-wrapper' }>
						{ this.settingsModuleComponent( module, isSaving ) }
					</Fragment>
				);
			}.bind( this ) );
		}

		return map( modules, function mapFn( module ) {
			return (
				<div
					className="mdc-layout-grid__cell mdc-layout-grid__cell--span-4"
					key={ module.slug + '-module-wrapper' }
				>
					{ this.settingsModuleComponent( module, isSaving ) }
				</div>
			);
		}.bind( this ) );
	}

	render() {
		const modulesData = getModulesData();

		const { isEditing } = this.state;
		const { activeTab } = this.props;
		const modulesBeingEdited = filter( isEditing, ( module ) => module );
		const editActive = 0 < modulesBeingEdited.length;
		if ( ! Object.values( modulesData ).length ) {
			return null;
		}

		// Filter out internal modules.
		const modules = filter( modulesData, ( module ) => ! module.internal );

		const activeModules = this.mapToModule(
			sortBy(
				filter(
					modules,
					function( module ) {
						return module.active;
					}
				),
				'sort'
			),
			true
		);

		const inactiveModules = this.mapToModule(
			sortBy(
				filter(
					modules,
					{
						active: false,
					}
				),
				'sort'
			)
		);

		const inactiveModulesAvailable = 0 < inactiveModules.length;

		return (
			<Fragment>
				{ /* Active Modules*/ }
				{ (
					0 < activeModules.length && // If we have active modules.
					0 === activeTab ) && // If <SettingsApp/> is on the Connected tab. TODO this could be removed after refactoring this into separate components.
					<div className="
						mdc-layout-grid__cell
						mdc-layout-grid__cell--span-12
					">
						<Layout>
							{ activeModules }
						</Layout>
					</div>
				}

				{ /* Inactive Modules */ }
				{ 1 === activeTab && // If <SettingsApp/> is on the Add tab. TODO this could be removed after refactoring this into separate components.
					inactiveModulesAvailable && // We have inactive modules available.

					<div className="
								mdc-layout-grid__cell
								mdc-layout-grid__cell--span-12
							">
						<Layout
							header
							title={ __( 'Connect More Services to Gain More Insights', 'google-site-kit' ) }
							relative
						>
							<div className="mdc-layout-grid">
								<div className="mdc-layout-grid__inner">
									{ 0 < inactiveModules.length && inactiveModules }
								</div>
							</div>
							{ /* TODO: Need some input here with regards to changing state */ }
							{ editActive && <SettingsOverlay /> }
						</Layout>
					</div>
				}
				{ 1 === activeTab && // If <SettingsApp/> is on the Add tab. TODO this could be removed after refactoring this into separate components.
					! inactiveModulesAvailable && // If we have no active modules.
					<div className="
						mdc-layout-grid__cell
						mdc-layout-grid__cell--span-12
					">
						<Notification
							id="no-more-modules"
							title={ __( 'Congrats, you’ve connected all services!', 'google-site-kit' ) }
							description={ __( 'We’re working on adding new services to Site Kit by Google all the time, so please check back in the future.', 'google-site-kit' ) }
							format="small"
							smallImage={ `${ global.googlesitekit.admin.assetsRoot }images/thumbs-up.png` }
							type="win-success"
						/>
					</div>
				}
			</Fragment>
		);
	}
}

export default SettingsModules;<|MERGE_RESOLUTION|>--- conflicted
+++ resolved
@@ -19,12 +19,6 @@
 /**
  * External dependencies
  */
-<<<<<<< HEAD
-import Layout from 'GoogleComponents/layout/layout';
-import Notification from 'GoogleComponents/notifications/notification';
-import { clearWebStorage, getModulesData } from 'GoogleUtil';
-=======
->>>>>>> e83315c6
 import { map, filter, sortBy } from 'lodash';
 
 /**
@@ -37,7 +31,7 @@
 /**
  * Internal dependencies
  */
-import { clearWebStorage } from '../../util/index';
+import { clearWebStorage, getModulesData } from '../../util';
 import Layout from '../layout/layout';
 import Notification from '../notifications/notification';
 import SettingsModule from './settings-module';
