--- conflicted
+++ resolved
@@ -31,9 +31,6 @@
 import { Cell } from '../../material-components';
 import Layout from '../layout/Layout';
 import OptIn from '../OptIn';
-import Data from 'googlesitekit-data';
-import { STORE_NAME as CORE_USER } from '../../googlesitekit/datastore/user/constants';
-import { Cell } from '../../material-components';
 import VisuallyHidden from '../VisuallyHidden';
 import ResetButton from '../ResetButton';
 import UserInputPreview from '../user-input/UserInputPreview';
@@ -50,10 +47,7 @@
 		global.location.assign( addQueryArgs( userInputURL, {
 			question: USER_INPUT_QUESTIONS_LIST[ questionIndex - 1 ],
 			redirect_url: global.location.href,
-<<<<<<< HEAD
 			single: 'settings', // Allows the user to edit a single question then return to the settings page.
-=======
->>>>>>> 4f0eac45
 		} ) );
 	};
 
