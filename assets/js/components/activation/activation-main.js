--- conflicted
+++ resolved
@@ -30,13 +30,8 @@
 /**
  * Internal dependencies
  */
-<<<<<<< HEAD
 import Button from '../Button';
-import Logo from '../logo';
-=======
-import Button from '../button';
 import Logo from '../Logo';
->>>>>>> e1bd73a7
 import OptIn from '../optin';
 import CompatibilityChecks from '../setup/compatibility-checks';
 
