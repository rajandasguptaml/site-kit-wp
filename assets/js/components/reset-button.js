--- conflicted
+++ resolved
@@ -31,13 +31,8 @@
 	sanitizeHTML,
 } from '../util';
 import data, { TYPE_CORE } from './data';
-<<<<<<< HEAD
 import Dialog from './Dialog';
-import Link from './link';
-=======
-import Dialog from './dialog';
 import Link from './Link';
->>>>>>> c85ca6d2
 import Modal from './modal';
 
 export default class ResetButton extends Component {
