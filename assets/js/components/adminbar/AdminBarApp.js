--- conflicted
+++ resolved
@@ -47,21 +47,12 @@
 	const analyticsModuleConnected = useSelect( ( select ) => select( CORE_MODULES ).isModuleConnected( 'analytics' ) );
 	const analyticsModuleActive = useSelect( ( select ) => select( CORE_MODULES ).isModuleActive( 'analytics' ) );
 
-<<<<<<< HEAD
-	// Check if each section has zero data.
-	const adminBarImpressionsHasZeroData = useSelect( AdminBarImpressions.selectHasZeroData );
-	const adminBarClicksHasZeroData = useSelect( AdminBarClicks.selectHasZeroData );
-	const adminBarUniqueVisitorsHasZeroData = useSelect( AdminBarUniqueVisitors.selectHasZeroData );
-	const adminBarSessionsHasZeroData = useSelect( AdminBarSessions.selectHasZeroData );
-
-=======
->>>>>>> b6599d0b
 	// True if _all_ admin bar sections have zero data.
 	const zeroData = useSelect( ( select ) => {
-		return AdminBarImpressions.hasZeroData( select )
-			&& AdminBarClicks.hasZeroData( select )
-			&& AdminBarUniqueVisitors.hasZeroData( select )
-			&& AdminBarSessions.hasZeroData( select );
+		return AdminBarImpressions.selectHasZeroData( select ) &&
+			AdminBarClicks.selectHasZeroData( select ) &&
+			AdminBarUniqueVisitors.selectHasZeroData( select ) &&
+			AdminBarSessions.selectHasZeroData( select );
 	} );
 
 	const onMoreDetailsClick = useCallback( async () => {
