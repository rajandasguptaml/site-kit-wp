--- conflicted
+++ resolved
@@ -37,11 +37,8 @@
 import { CORE_SITE } from '../../googlesitekit/datastore/site/constants';
 import { CORE_MODULES } from '../../googlesitekit/modules/datastore/constants';
 import { decodeHTMLEntity, trackEvent } from '../../util';
-<<<<<<< HEAD
 import AdminBarZeroData from './AdminBarZeroData';
-=======
 import { useFeature } from '../../hooks/useFeature';
->>>>>>> df38a87c
 const { useSelect } = Data;
 
 export default function AdminBarApp() {
@@ -96,19 +93,14 @@
 						mdc-layout-grid__cell--align-middle
 					">
 						<div className="mdc-layout-grid__inner">
-<<<<<<< HEAD
 							{ zeroData && <AdminBarZeroData /> }
 							{ ! zeroData && (
-=======
-							{ widgetsAdminBarEnabled && (
->>>>>>> df38a87c
 								<Fragment>
-									{ featureFlags.widgets.adminBar.enabled && (
+									{ widgetsAdminBarEnabled && (
 										<Fragment>
 											<AdminBarImpressions />
 											<AdminBarClicks />
 
-<<<<<<< HEAD
 											{ analyticsModuleConnected && analyticsModuleActive && (
 												<Fragment>
 													<AdminBarUniqueVisitors />
@@ -123,29 +115,14 @@
 														mdc-layout-grid__cell--span-4-tablet
 													">
 													{ ! analyticsModuleActive && (
-														<AnalyticsInactiveCTA />
+														<ActivateModuleCTA moduleSlug="analytics" />
 													) }
 
 													{ ( analyticsModuleActive && ! analyticsModuleConnected ) && (
 														<CompleteModuleActivationCTA slug="analytics" />
 													) }
 												</div>
-=======
-									{ ( ! analyticsModuleConnected || ! analyticsModuleActive ) && (
-										<div className="
-											mdc-layout-grid__cell
-											mdc-layout-grid__cell--span-6-desktop
-											mdc-layout-grid__cell--span-4-tablet
-										">
-											{ ! analyticsModuleActive && (
-												<ActivateModuleCTA moduleSlug="analytics" />
 											) }
-
-											{ ( analyticsModuleActive && ! analyticsModuleConnected ) && (
-												<CompleteModuleActivationCTA moduleSlug="analytics" />
->>>>>>> df38a87c
-											) }
-
 										</Fragment>
 									) }
 									<LegacyAdminBarModules />
