/**
 * getDataErrorComponent function.
 *
 * Site Kit by Google, Copyright 2019 Google LLC
 *
 * Licensed under the Apache License, Version 2.0 (the "License");
 * you may not use this file except in compliance with the License.
 * You may obtain a copy of the License at
 *
 *     https://www.apache.org/licenses/LICENSE-2.0
 *
 * Unless required by applicable law or agreed to in writing, software
 * distributed under the License is distributed on an "AS IS" BASIS,
 * WITHOUT WARRANTIES OR CONDITIONS OF ANY KIND, either express or implied.
 * See the License for the specific language governing permissions and
 * limitations under the License.
 */

/**
 * WordPress dependencies
 */
import { __, sprintf } from '@wordpress/i18n';

/**
 * Internal dependencies
 */
import { showErrorNotification, getModulesData } from '../../util';
import { isInsufficientPermissionsError } from '../../util/errors';
import { getInsufficientPermissionsErrorDescription } from '../../util/insufficient-permissions-error-description';
import ErrorText from '../error-text';
import CTA from './cta';
import ctaWrapper from './cta-wrapper';
import InvalidCredentialsWarning from './invalid-credentials-warning';

/**
 * Creates a CTA component when there's a data error. Different wrapper HTML is needed depending on where the CTA gets output, which is determined by the inGrid, fullWidth, and createGrid parameters.
 *
 * @param {string}  moduleSlug   Module slug.
 * @param {string}  errorMessage Description of error.
 * @param {boolean} inGrid       Creates layout to fit within an existing grid with 'cell' classes. Default is half-width grid cells. Default: false.
 * @param {boolean} fullWidth    Creates layout with 'cell--span-12' to be full width. Default: false.
 * @param {boolean} createGrid   Adds a full grid layout with padding. Default: false.
 * @param {Object}  errorObj     Error related data.
 * @return {WPElement} CTA component with data error message.
 */
<<<<<<< HEAD
function getDataErrorComponent( moduleSlug, errorMessage, inGrid = false, fullWidth = false, createGrid = false, errorObj = {} ) {
	const modulesData = getModulesData();
	const module = modulesData[ moduleSlug ];
=======
const getDataErrorComponent = ( moduleName, error, inGrid = false, fullWidth = false, createGrid = false, errorObj = {} ) => {
	const reconnectURL = errorObj?.data?.reconnectURL;
	const description = reconnectURL ? <ErrorText message={ error } reconnectURL={ reconnectURL } /> : error;
>>>>>>> 1f73999d

	/* translators: %s: module name */
	let title = sprintf( __( 'Data error in %s', 'google-site-kit' ), module?.name );
	let message = errorMessage;

	if ( isInsufficientPermissionsError( errorObj ) ) {
		/* translators: %s: module name */
		title = sprintf( __( 'Insufficient permissions in %s', 'google-site-kit' ), module?.name );
		message = getInsufficientPermissionsErrorDescription( message, module );
	}

	const reconnectUrl = errorObj?.data?.reconnectURL;
	const description = reconnectUrl ? <ErrorText message={ message } reconnectURL={ reconnectUrl } /> : message;
	const cta = <CTA title={ title } description={ description } error />;

	// This is to handle token expired error specifically.
	if ( 'Invalid Credentials' === errorMessage ) {
		showErrorNotification( InvalidCredentialsWarning );
	}

	return ctaWrapper( cta, inGrid, fullWidth, createGrid );
}

export default getDataErrorComponent;<|MERGE_RESOLUTION|>--- conflicted
+++ resolved
@@ -1,3 +1,4 @@
+/* eslint-disable sitekit/camelcase-acronyms */
 /**
  * getDataErrorComponent function.
  *
@@ -43,15 +44,9 @@
  * @param {Object}  errorObj     Error related data.
  * @return {WPElement} CTA component with data error message.
  */
-<<<<<<< HEAD
 function getDataErrorComponent( moduleSlug, errorMessage, inGrid = false, fullWidth = false, createGrid = false, errorObj = {} ) {
 	const modulesData = getModulesData();
 	const module = modulesData[ moduleSlug ];
-=======
-const getDataErrorComponent = ( moduleName, error, inGrid = false, fullWidth = false, createGrid = false, errorObj = {} ) => {
-	const reconnectURL = errorObj?.data?.reconnectURL;
-	const description = reconnectURL ? <ErrorText message={ error } reconnectURL={ reconnectURL } /> : error;
->>>>>>> 1f73999d
 
 	/* translators: %s: module name */
 	let title = sprintf( __( 'Data error in %s', 'google-site-kit' ), module?.name );
