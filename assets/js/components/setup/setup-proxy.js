/**
 * Setup component.
 *
 * Site Kit by Google, Copyright 2019 Google LLC
 *
 * Licensed under the Apache License, Version 2.0 (the "License");
 * you may not use this file except in compliance with the License.
 * You may obtain a copy of the License at
 *
 *     https://www.apache.org/licenses/LICENSE-2.0
 *
 * Unless required by applicable law or agreed to in writing, software
 * distributed under the License is distributed on an "AS IS" BASIS,
 * WITHOUT WARRANTIES OR CONDITIONS OF ANY KIND, either express or implied.
 * See the License for the specific language governing permissions and
 * limitations under the License.
 */

/**
 * External dependencies
 */
import Header from 'GoogleComponents/header';
import Button from 'GoogleComponents/button';
import ResetButton from 'GoogleComponents/reset-button';
import Layout from 'GoogleComponents/layout/layout';
import Notification from 'GoogleComponents/notifications/notification';
import Optin from 'GoogleComponents/optin';
import { sendAnalyticsTrackingEvent } from 'GoogleUtil';
import { getSiteKitAdminURL } from 'SiteKitCore/util';
import { delay } from 'lodash';

/**
 * WordPress dependencies
 */
import { Component, Fragment } from '@wordpress/element';
import { __, sprintf } from '@wordpress/i18n';
import { getQueryArg } from '@wordpress/url';

class SetupUsingProxy extends Component {
	constructor( props ) {
		super( props );

		const { proxySetupURL, siteURL } = googlesitekit.admin;
		const { isSiteKitConnected, isResettable } = googlesitekit.setup;
		const { canSetup } = googlesitekit.permissions;

		this.state = {
			canSetup,
			isSiteKitConnected,
			isResettable,
			completeSetup: false,
			proxySetupURL,
			resetSuccess: getQueryArg( location.href, 'notification' ) === 'reset_success',
			context: getQueryArg( location.href, 'googlesitekit_context' ),
			siteHostname: ( new URL( siteURL ) ).hostname,
		};
	}

	isSetupFinished() {
		const {
			isSiteKitConnected,
			completeSetup,
		} = this.state;

		return isSiteKitConnected && completeSetup;
	}

	render() {
		if ( this.isSetupFinished() ) {
			const redirectURL = getSiteKitAdminURL(
				'googlesitekit-dashboard',
				{
					notification: 'authentication_success',
				},
			);

			delay( () => {
				window.location.replace( redirectURL );
			}, 500, 'later' );
		}

		const {
			context,
			isResettable,
			proxySetupURL,
			resetSuccess,
			siteHostname,
		} = this.state;
		const isRevoked = 'revoked' === context;

		return (
			<Fragment>
				<Header />
				{ resetSuccess && (
					<Notification
						id="reset_success"
						title={ __( 'Site Kit by Google was successfully reset.', 'google-site-kit' ) }
					/>
				) }
				<div className="googlesitekit-wizard">
					<div className="mdc-layout-grid">
						<div className="mdc-layout-grid__inner">
							<div className="
								mdc-layout-grid__cell
								mdc-layout-grid__cell--span-12
							">
								<Layout>
									<section className="googlesitekit-wizard-progress">
										<div className="googlesitekit-setup__footer">
											<div className="mdc-layout-grid">
												<div className="mdc-layout-grid__inner">
													<div className="
														mdc-layout-grid__cell
														mdc-layout-grid__cell--span-12
													">
														{ isRevoked ? (
															<Fragment>
																<h1 className="googlesitekit-setup__title">
																	{ sprintf(
																		/* translators: %s is the site's hostname. (e.g. example.com) */
																		__( 'You revoked access to Site Kit for %s', 'google-site-kit' ),
																		siteHostname
																	) }
																</h1>
																<p className="googlesitekit-setup__description">
																	{ __( 'Site Kit will no longer have access to your account. If you’d like to reconnect Site Kit, click "Start Setup" below to generate new credentials.', 'google-site-kit' ) }
																</p>
															</Fragment>
														) : (
															<Fragment>
																<h1 className="googlesitekit-setup__title">
																	{ __( 'The Site Kit plugin is active but requires setup', 'google-site-kit' ) }
																</h1>
																<p className="googlesitekit-setup__description">
																	{ __( 'Site Kit Service will guide you through 3 simple setup steps.', 'google-site-kit' ) }
																</p>
															</Fragment>
														) }
														<Optin />
														<Button
															className="googlesitekit-start-setup"
															href={ proxySetupURL }
															onClick={ () => {
																sendAnalyticsTrackingEvent( 'plugin_setup', 'proxy_start_setup_landing_page' );
															} }
														>
															{ __( 'Start setup', 'google-site-kit' ) }
														</Button>
<<<<<<< HEAD
														{ isResettable && <ResetButton /> }
														<Optin />
=======
														<ResetButton />
>>>>>>> ce8f5a75
													</div>
												</div>
											</div>
										</div>
									</section>
								</Layout>
							</div>
						</div>
					</div>
				</div>
			</Fragment>
		);
	}
}

export default SetupUsingProxy;<|MERGE_RESOLUTION|>--- conflicted
+++ resolved
@@ -146,12 +146,7 @@
 														>
 															{ __( 'Start setup', 'google-site-kit' ) }
 														</Button>
-<<<<<<< HEAD
 														{ isResettable && <ResetButton /> }
-														<Optin />
-=======
-														<ResetButton />
->>>>>>> ce8f5a75
 													</div>
 												</div>
 											</div>
