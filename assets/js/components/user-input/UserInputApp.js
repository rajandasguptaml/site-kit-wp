/**
 * User Input App.
 *
 * Site Kit by Google, Copyright 2021 Google LLC
 *
 * Licensed under the Apache License, Version 2.0 (the "License");
 * you may not use this file except in compliance with the License.
 * You may obtain a copy of the License at
 *
 *     https://www.apache.org/licenses/LICENSE-2.0
 *
 * Unless required by applicable law or agreed to in writing, software
 * distributed under the License is distributed on an "AS IS" BASIS,
 * WITHOUT WARRANTIES OR CONDITIONS OF ANY KIND, either express or implied.
 * See the License for the specific language governing permissions and
 * limitations under the License.
 */

/**
 * WordPress dependencies
 */
import { Fragment } from '@wordpress/element';
import { __ } from '@wordpress/i18n';

/**
 * Internal dependencies
 */
import Data from 'googlesitekit-data';
<<<<<<< HEAD
import { STORE_NAME as CORE_USER } from '../../googlesitekit/datastore/user/constants';
import { useFeature } from '../../hooks/useFeature';
=======
import { CORE_USER } from '../../googlesitekit/datastore/user/constants';
>>>>>>> 562423f7
import { Grid, Row, Cell } from '../../material-components';
import Header from '../Header';
import PageHeader from '../PageHeader';
import ProgressBar from '../ProgressBar';
import UserInputQuestionnaire from './UserInputQuestionnaire';
const { useSelect } = Data;

export default function UserInputApp() {
	const userInputEnabled = useFeature( 'userInput' );
	const { hasFinishedGettingInputSettings } = useSelect( ( select ) => ( {
		userInputSettings: select( CORE_USER ).getUserInputSettings(), // This will be used in the children components.
		hasFinishedGettingInputSettings: select( CORE_USER ).hasFinishedResolution( 'getUserInputSettings' ),
	} ) );

	if ( ! userInputEnabled ) {
		return <div>{ __( 'Something went wrong.', 'google-site-kit' ) }</div>;
	}

	return (
		<Fragment>
			<Header />
			<div className="googlesitekit-user-input">
				<div className="googlesitekit-module-page">
					{ ! hasFinishedGettingInputSettings && (
						<Grid>
							<Row>
								<Cell lgSize={ 12 } mdSize={ 8 } smSize={ 4 }>
									<ProgressBar />
								</Cell>
							</Row>
						</Grid>
					) }
					{ hasFinishedGettingInputSettings && (
						<Fragment>
							<Grid className="googlesitekit-user-input__header">
								<Row>
									<Cell lgSize={ 6 } mdSize={ 8 } smSize={ 4 }>
										<PageHeader
											className="googlesitekit-heading-2 googlesitekit-user-input__heading"
											title={ __( 'Customize Site Kit to match your goals', 'google-site-kit' ) }
											fullWidth
										/>
									</Cell>
									<Cell lgSize={ 6 } mdSize={ 8 } smSize={ 4 }>
										<span className="googlesitekit-user-input__subtitle">
											{ __( 'Get metrics and suggestions that are specific to your site by telling Site Kit more about your site', 'google-site-kit' ) }
										</span>
									</Cell>
								</Row>
							</Grid>

							<Grid className="googlesitekit-user-input__content">
								<Row>
									<Cell lgSize={ 12 } mdSize={ 8 } smSize={ 4 }>
										<UserInputQuestionnaire />
									</Cell>
								</Row>
							</Grid>
						</Fragment>
					) }
				</div>
			</div>
		</Fragment>
	);
}<|MERGE_RESOLUTION|>--- conflicted
+++ resolved
@@ -26,12 +26,8 @@
  * Internal dependencies
  */
 import Data from 'googlesitekit-data';
-<<<<<<< HEAD
-import { STORE_NAME as CORE_USER } from '../../googlesitekit/datastore/user/constants';
+import { CORE_USER } from '../../googlesitekit/datastore/user/constants';
 import { useFeature } from '../../hooks/useFeature';
-=======
-import { CORE_USER } from '../../googlesitekit/datastore/user/constants';
->>>>>>> 562423f7
 import { Grid, Row, Cell } from '../../material-components';
 import Header from '../Header';
 import PageHeader from '../PageHeader';
