--- conflicted
+++ resolved
@@ -32,13 +32,10 @@
 import Button from '../Button';
 
 export default function UserInputPreviewGroup( { questionNumber, title, edit, values, options } ) {
-<<<<<<< HEAD
 	const trim = ( value ) => value.trim();
 	const notEmpty = ( value ) => value.length > 0;
-=======
 	/* translators: %s: other option */
 	const sprintfTemplate = questionNumber < 5 ? __( 'Other: %s', 'google-site-kit' ) : '%s';
->>>>>>> a2f5a616
 
 	return (
 		<div className="googlesitekit-user-input__preview-group">
