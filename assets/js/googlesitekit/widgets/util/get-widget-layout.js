/**
 * Widgets layout utilities.
 *
 * Site Kit by Google, Copyright 2021 Google LLC
 *
 * Licensed under the Apache License, Version 2.0 (the "License");
 * you may not use this file except in compliance with the License.
 * You may obtain a copy of the License at
 *
 *     https://www.apache.org/licenses/LICENSE-2.0
 *
 * Unless required by applicable law or agreed to in writing, software
 * distributed under the License is distributed on an "AS IS" BASIS,
 * WITHOUT WARRANTIES OR CONDITIONS OF ANY KIND, either express or implied.
 * See the License for the specific language governing permissions and
 * limitations under the License.
 */

/**
 * Internal dependencies
 */
<<<<<<< HEAD
import { WIDTH_GRID_COUNTER_MAP } from './constants';
=======
import { WIDTH_GRID_COUNTER_MAP, WIDTH_GRID_CLASS_MAP } from './constants';
import { isInactiveWidgetState } from './is-inactive-widget-state';
>>>>>>> 2cb0ea6b

/**
 * Adjusts column widths to better fit into the current row knowing that the default sizes don't fill the row completely.
 *
 * @since 1.21.0
 *
 * @param {Array.<number>} columnWidths Current column widths.
 * @param {number}         counter      Current counter.
 * @return {Array} Array where the first element is the updated list of column
 *                 widths, and the second element is the resulting counter
 *                 after the update.
 */
function resizeColumns( columnWidths, counter ) {
	// Safeguard: counter must always be 9 for this to work.
	if ( counter !== 9 ) {
		return [ columnWidths, counter ];
	}

	columnWidths = [ ...columnWidths ];

	// Start counting backwards from the last item.
	let i = columnWidths.length - 1;

	// Go back until counter is 0. The i >= 0 check is an extra safeguard that, with
	// correct usage should never apply, but is still useful to avoid infinite loops
	// if the function was used incorrectly.
	while ( counter !== 0 && i >= 0 ) {
		const singleWidgetColumnWidth = columnWidths[ i ];

		// Replace the 3-column width with a 4-column width, or the 6-column
		// width with an 8-column width so that the overall row expands from
		// 9 to the full 12 columns.
		if ( singleWidgetColumnWidth === 3 ) {
			counter -= 3;
			columnWidths[ i ] = 4; // Correct the column width.
		} else if ( singleWidgetColumnWidth === 6 ) {
			counter -= 6;
			columnWidths[ i ] = 8; // Correct the column width.
		}

		i--;
	}

	return [ columnWidths, counter ];
}

/**
 * Gets an array of sizes that widget can take accounting the current counter value.
 *
 * @since 1.21.0
 *
 * @param {number} counter The current counter.
 * @param {Object} widget  Widget object.
 * @return {Array.<Object>} List of objects with `counter` and `width` properties.
 */
function getWidgetSizes( counter, widget ) {
	const widths = Array.isArray( widget.width ) ? widget.width : [ widget.width ];
	return widths.map( ( width ) => ( {
		counter: counter + WIDTH_GRID_COUNTER_MAP[ width ],
		width,
	} ) );
}

/**
 * Gets the first active widget in a list of widgets, after a specified offset,
 * based on a set of widget states specifying which widgets are inactive.
 *
 * @since n.e.x.t
 * @private
 *
 * @param {number}         offset       The current index offset.
 * @param {Array.<Object>} widgets      List of widgets.
 * @param {Array.<Object>} widgetStates List of widget states.
 * @return {Object|null} Object representing the next active widget from the widgets array,
 * or null if no more active widgets exist.
 */
function getNextActiveWidget( offset, widgets, widgetStates ) {
	while ( ++offset < widgets.length ) {
		if ( ! isInactiveWidgetState( widgetStates[ widgets[ offset ].slug ] ) ) {
			return widgets[ offset ];
		}
	}
	return null;
}

/**
 * Gets widget class names as well as column widths and row indexes for an area.
 *
 * @since 1.25.0
 *
<<<<<<< HEAD
 * @param {Array.<Object>} activeWidgets List of active widgets.
 * @return {Object} Object with `columnWidths` and `rowIndexes`
=======
 * @param {Array.<Object>} widgets      List of widgets.
 * @param {Array.<Object>} widgetStates List of widget states.
 * @return {Object} Object with `classNames`, `columnWidths` and `rowIndexes`
>>>>>>> 2cb0ea6b
 *                  properties, each of which is an array with one item for
 *                  each active widget.
 */
export function getWidgetLayout( widgets, widgetStates ) {
	let counter = 0;
	let rowIndex = 0;

<<<<<<< HEAD
=======
	let classNames = [].fill( null, 0, widgets.length );
>>>>>>> 2cb0ea6b
	let columnWidths = [];
	const rowIndexes = [];

	const ascending = ( { counter: a }, { counter: b } ) => a - b;
	const descending = ( { counter: a }, { counter: b } ) => b - a;
	const fitIntoRow = ( { counter: width } ) => width <= 12;

	widgets.forEach( ( widget, i ) => {
		// If a widget is inactive, we set null / 0 values and don't need to calculate a layout.
		if ( isInactiveWidgetState( widgetStates[ widget.slug ] ) ) {
			columnWidths.push( 0 );
			classNames[ i ] = null;
			rowIndexes.push( rowIndex );
			return;
		}

		// Get available sizes for the current widget to select the most appropriate width for the current row.
		let sizes = getWidgetSizes( counter, widget );

		// Get the next active widget to help determine the best width for this widget.
		const nextActiveWidget = getNextActiveWidget( i, widgets, widgetStates );

		if (
			// If it is the last widget in the entire widget area.
			null === nextActiveWidget ||
			// Or the next widget can't fit into the current row anyway, then we can try to use alternative sizes.
			getWidgetSizes( sizes.sort( ascending )[ 0 ].counter, nextActiveWidget ).filter( fitIntoRow ).length === 0
		) {
			// We need to check whether we have a size that can fit into the row and if so, try to get it.
			const hasSizeThatCanFitIntoRow = sizes.some( fitIntoRow );
			if ( hasSizeThatCanFitIntoRow ) {
				// Sort available sizes to have the descending order.
				sizes = sizes.sort( descending );
				// Filter out only those sizes that fit into the current row.
				sizes = sizes.filter( fitIntoRow );
			}
		}

		// Grab the width of the first size in the sizes list, it's either the default one or the best suiting to the current row.
		const width = sizes[ 0 ].width;

		// Populate initial column width and row index for the widget.
		// These may be corrected below in certain situations.
		columnWidths.push( WIDTH_GRID_COUNTER_MAP[ width ] );
		rowIndexes.push( rowIndex );

		// Increase column counter based on width.
		counter += WIDTH_GRID_COUNTER_MAP[ width ];

		// If counter is going above 12, this widget is too wide for the current row.
		// So it's going to be the first widget in the next row instead.
		if ( counter > 12 ) {
			counter -= WIDTH_GRID_COUNTER_MAP[ width ];

			// Correct the previously added row index for this widget as it
			// will end up in the following row.
			rowIndexes[ i ]++;

			// If the column count without the overflowing widget is exactly 9, expand
			// the widths of these widgets slightly to fill the entire 12 columns.
			if ( counter === 9 ) {
				[ columnWidths, counter ] = resizeColumns( columnWidths, counter );
			}

			// See above, initial counter for the next row of widgets.
			counter = WIDTH_GRID_COUNTER_MAP[ width ];
			rowIndex++;
		} else if ( counter === 12 ) {
			// Or if the counter is exactly 12, the next widget is going to be in a new row.
			counter = 0;
			rowIndex++;
		}
	} );

	if ( counter === 9 ) {
		[ columnWidths, counter ] = resizeColumns( columnWidths, counter );
	}

	return { columnWidths, rowIndexes };
}<|MERGE_RESOLUTION|>--- conflicted
+++ resolved
@@ -19,12 +19,8 @@
 /**
  * Internal dependencies
  */
-<<<<<<< HEAD
 import { WIDTH_GRID_COUNTER_MAP } from './constants';
-=======
-import { WIDTH_GRID_COUNTER_MAP, WIDTH_GRID_CLASS_MAP } from './constants';
 import { isInactiveWidgetState } from './is-inactive-widget-state';
->>>>>>> 2cb0ea6b
 
 /**
  * Adjusts column widths to better fit into the current row knowing that the default sizes don't fill the row completely.
@@ -115,14 +111,9 @@
  *
  * @since 1.25.0
  *
-<<<<<<< HEAD
- * @param {Array.<Object>} activeWidgets List of active widgets.
- * @return {Object} Object with `columnWidths` and `rowIndexes`
-=======
  * @param {Array.<Object>} widgets      List of widgets.
  * @param {Array.<Object>} widgetStates List of widget states.
- * @return {Object} Object with `classNames`, `columnWidths` and `rowIndexes`
->>>>>>> 2cb0ea6b
+ * @return {Object} Object with `columnWidths` and `rowIndexes`
  *                  properties, each of which is an array with one item for
  *                  each active widget.
  */
@@ -130,10 +121,6 @@
 	let counter = 0;
 	let rowIndex = 0;
 
-<<<<<<< HEAD
-=======
-	let classNames = [].fill( null, 0, widgets.length );
->>>>>>> 2cb0ea6b
 	let columnWidths = [];
 	const rowIndexes = [];
 
@@ -145,7 +132,6 @@
 		// If a widget is inactive, we set null / 0 values and don't need to calculate a layout.
 		if ( isInactiveWidgetState( widgetStates[ widget.slug ] ) ) {
 			columnWidths.push( 0 );
-			classNames[ i ] = null;
 			rowIndexes.push( rowIndex );
 			return;
 		}
