--- conflicted
+++ resolved
@@ -30,13 +30,7 @@
 	subscribeUntil,
 	unsubscribeFromAll,
 } from 'tests/js/utils';
-<<<<<<< HEAD
-import {
-	STORE_NAME,
-} from './constants';
-=======
 import { STORE_NAME } from './constants';
->>>>>>> f2d6ef7f
 
 describe( 'core/site reset', () => {
 	let apiFetchSpy;
