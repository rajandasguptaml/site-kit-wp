/**
 * core/site data store: connection info tests.
 *
 * Site Kit by Google, Copyright 2020 Google LLC
 *
 * Licensed under the Apache License, Version 2.0 (the "License");
 * you may not use this file except in compliance with the License.
 * You may obtain a copy of the License at
 *
 *     https://www.apache.org/licenses/LICENSE-2.0
 *
 * Unless required by applicable law or agreed to in writing, software
 * distributed under the License is distributed on an "AS IS" BASIS,
 * WITHOUT WARRANTIES OR CONDITIONS OF ANY KIND, either express or implied.
 * See the License for the specific language governing permissions and
 * limitations under the License.
 */

/**
 * Internal dependencies
 */
import API from 'googlesitekit-api';
import {
	createTestRegistry,
	muteConsole,
	muteFetch,
	subscribeUntil,
	unsubscribeFromAll,
	untilResolved,
} from '../../../../../tests/js/utils';
import { STORE_NAME } from './constants';

describe( 'core/site connection', () => {
	const responseConnected = {
		connected: true,
		resettable: true,
		setupCompleted: true,
		hasConnectedAdmins: true,
		ownerID: '123',
	};

	let registry;
	let select;
	let store;

	beforeAll( () => {
		API.setUsingCache( false );
	} );

	beforeEach( () => {
		registry = createTestRegistry();
		store = registry.stores[ STORE_NAME ].store;
		select = registry.select( STORE_NAME );
	} );

	afterAll( () => {
		API.setUsingCache( true );
	} );

	afterEach( () => {
		unsubscribeFromAll( registry );
	} );

	describe( 'actions', () => {
		describe( 'fetchGetConnection', () => {
			it( 'does not require any params', () => {
				expect( () => {
					muteFetch( /^\/google-site-kit\/v1\/core\/site\/data\/connection/ );
					registry.dispatch( STORE_NAME ).fetchGetConnection();
				} ).not.toThrow();
			} );
		} );

		describe( 'receiveGetConnection', () => {
			it( 'requires the response param', () => {
				expect( () => {
					registry.dispatch( STORE_NAME ).receiveGetConnection();
				} ).toThrow( 'response is required.' );
			} );

			it( 'receives and sets connection ', async () => {
				const connection = { coolSite: true };
				await registry.dispatch( STORE_NAME ).receiveGetConnection( connection );

				const state = store.getState();

				expect( state ).toMatchObject( { connection } );
			} );
		} );
	} );

	describe( 'selectors', () => {
		describe( 'getConnection', () => {
			it( 'uses a resolver to make a network request', async () => {
				fetchMock.getOnce(
					/^\/google-site-kit\/v1\/core\/site\/data\/connection/,
					{ body: responseConnected, status: 200 }
				);

				const initialConnection = select.getConnection();
				// The connection info will be its initial value while the connection
				// info is fetched.
				expect( initialConnection ).toEqual( undefined );
				await subscribeUntil( registry,
					() => (
						select.getConnection() !== undefined
					),
				);

				const connection = select.getConnection();

				expect( fetchMock ).toHaveFetchedTimes( 1 );
				expect( connection ).toEqual( responseConnected );

				const connectionSelect = select.getConnection();
				expect( fetchMock ).toHaveFetchedTimes( 1 );

				expect( connectionSelect ).toEqual( connection );
			} );

			it( 'does not make a network request if data is already in state', async () => {
				registry.dispatch( STORE_NAME ).receiveGetConnection( responseConnected, {} );

				const connection = select.getConnection();

				await subscribeUntil( registry, () => registry
					.select( STORE_NAME )
					.hasFinishedResolution( 'getConnection' )
				);

				expect( fetchMock ).not.toHaveFetched();
				expect( connection ).toEqual( responseConnected );
			} );

			it( 'dispatches an error if the request fails', async () => {
				const response = {
					code: 'internal_server_error',
					message: 'Internal server error',
					data: { status: 500 },
				};
				fetchMock.getOnce(
					/^\/google-site-kit\/v1\/core\/site\/data\/connection/,
					{ body: response, status: 500 }
				);

				muteConsole( 'error' );
				select.getConnection();
				await subscribeUntil( registry,
					// TODO: We may want a selector for this, but for now this is fine
					// because it's internal-only.
					() => select.isFetchingGetConnection() === false,
				);

				const connection = select.getConnection();

				expect( fetchMock ).toHaveFetchedTimes( 1 );
				expect( connection ).toEqual( undefined );
			} );
		} );

		describe.each( [
<<<<<<< HEAD
			[ 'getOwnerID', 'ownerID' ],
=======
>>>>>>> 897c92e4
			[ 'hasConnectedAdmins', 'hasConnectedAdmins' ],
			[ 'isConnected', 'connected' ],
			[ 'isResettable', 'resettable' ],
			[ 'isSetupCompleted', 'setupCompleted' ],
<<<<<<< HEAD
		] )( '%s', ( method, propertyName ) => {
			it( 'uses a resolver get all connection info', async () => {
				fetchMock.getOnce(
					/^\/google-site-kit\/v1\/core\/site\/data\/connection/,
					{ body: responseConnected, status: 200 }
				);

				// The connection info will be its initial value while the connection
				// info is fetched.
				expect( select[ method ]() ).toBeUndefined();
				await untilResolved( registry, STORE_NAME ).getConnection();

				expect( select[ method ]() ).toEqual( responseConnected[ propertyName ] );
				expect( fetchMock ).toHaveFetchedTimes( 1 );
			} );

			it( 'dispatches an error if the request fails', async () => {
				const response = {
					code: 'internal_server_error',
					message: 'Internal server error',
					data: { status: 500 },
				};
				fetchMock.getOnce(
					/^\/google-site-kit\/v1\/core\/site\/data\/connection/,
					{ body: response, status: 500 }
				);

				muteConsole( 'error' );
				select[ method ]();
				await untilResolved( registry, STORE_NAME ).getConnection();

				expect( select[ method ]() ).toBeUndefined();
				expect( fetchMock ).toHaveFetchedTimes( 1 );
			} );

			it( 'returns undefined if connection info is not available', async () => {
				muteFetch( /^\/google-site-kit\/v1\/core\/site\/data\/connection/ );
				expect( select[ method ]() ).toBeUndefined();
=======
		] )( `%s`, ( selector, connectionKey ) => {
			it( `references the "${ connectionKey }" key in the connection data`, () => {
				registry.dispatch( STORE_NAME ).receiveGetConnection( responseConnected );

				const connection = registry.select( STORE_NAME ).getConnection();

				expect( connection ).toHaveProperty( connectionKey );
			} );

			it( 'depends on the getConnection selector and resolver', async () => {
				fetchMock.getOnce(
					/^\/google-site-kit\/v1\/core\/site\/data\/connection/,
					{ body: responseConnected, status: 200 }
				);

				expect( select[ selector ]() ).toBeUndefined();
				await untilResolved( registry, STORE_NAME ).getConnection();

				expect( select[ selector ]() ).toEqual( responseConnected[ connectionKey ] );
				expect( fetchMock ).toHaveFetchedTimes( 1 );
			} );

			it( 'dispatches an error if the request fails while resolving', async () => {
				const response = {
					code: 'internal_server_error',
					message: 'Internal server error',
					data: { status: 500 },
				};
				fetchMock.getOnce(
					/^\/google-site-kit\/v1\/core\/site\/data\/connection/,
					{ body: response, status: 500 }
				);

				muteConsole( 'error' );
				select[ selector ]();
				await untilResolved( registry, STORE_NAME ).getConnection();

				expect( select[ selector ]() ).toBeUndefined();
				expect( fetchMock ).toHaveFetchedTimes( 1 );
			} );

			it( 'returns undefined if connection info is not available', async () => {
				muteFetch( /^\/google-site-kit\/v1\/core\/site\/data\/connection/ );
				expect( select[ selector ]() ).toBeUndefined();
>>>>>>> 897c92e4
			} );
		} );
	} );
} );<|MERGE_RESOLUTION|>--- conflicted
+++ resolved
@@ -159,54 +159,11 @@
 		} );
 
 		describe.each( [
-<<<<<<< HEAD
 			[ 'getOwnerID', 'ownerID' ],
-=======
->>>>>>> 897c92e4
 			[ 'hasConnectedAdmins', 'hasConnectedAdmins' ],
 			[ 'isConnected', 'connected' ],
 			[ 'isResettable', 'resettable' ],
 			[ 'isSetupCompleted', 'setupCompleted' ],
-<<<<<<< HEAD
-		] )( '%s', ( method, propertyName ) => {
-			it( 'uses a resolver get all connection info', async () => {
-				fetchMock.getOnce(
-					/^\/google-site-kit\/v1\/core\/site\/data\/connection/,
-					{ body: responseConnected, status: 200 }
-				);
-
-				// The connection info will be its initial value while the connection
-				// info is fetched.
-				expect( select[ method ]() ).toBeUndefined();
-				await untilResolved( registry, STORE_NAME ).getConnection();
-
-				expect( select[ method ]() ).toEqual( responseConnected[ propertyName ] );
-				expect( fetchMock ).toHaveFetchedTimes( 1 );
-			} );
-
-			it( 'dispatches an error if the request fails', async () => {
-				const response = {
-					code: 'internal_server_error',
-					message: 'Internal server error',
-					data: { status: 500 },
-				};
-				fetchMock.getOnce(
-					/^\/google-site-kit\/v1\/core\/site\/data\/connection/,
-					{ body: response, status: 500 }
-				);
-
-				muteConsole( 'error' );
-				select[ method ]();
-				await untilResolved( registry, STORE_NAME ).getConnection();
-
-				expect( select[ method ]() ).toBeUndefined();
-				expect( fetchMock ).toHaveFetchedTimes( 1 );
-			} );
-
-			it( 'returns undefined if connection info is not available', async () => {
-				muteFetch( /^\/google-site-kit\/v1\/core\/site\/data\/connection/ );
-				expect( select[ method ]() ).toBeUndefined();
-=======
 		] )( `%s`, ( selector, connectionKey ) => {
 			it( `references the "${ connectionKey }" key in the connection data`, () => {
 				registry.dispatch( STORE_NAME ).receiveGetConnection( responseConnected );
@@ -251,7 +208,6 @@
 			it( 'returns undefined if connection info is not available', async () => {
 				muteFetch( /^\/google-site-kit\/v1\/core\/site\/data\/connection/ );
 				expect( select[ selector ]() ).toBeUndefined();
->>>>>>> 897c92e4
 			} );
 		} );
 	} );
