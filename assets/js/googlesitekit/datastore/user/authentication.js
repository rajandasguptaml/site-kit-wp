/**
 * core/user Data store: Authentication info.
 *
 * Site Kit by Google, Copyright 2020 Google LLC
 *
 * Licensed under the Apache License, Version 2.0 (the "License");
 * you may not use this file except in compliance with the License.
 * You may obtain a copy of the License at
 *
 *     https://www.apache.org/licenses/LICENSE-2.0
 *
 * Unless required by applicable law or agreed to in writing, software
 * distributed under the License is distributed on an "AS IS" BASIS,
 * WITHOUT WARRANTIES OR CONDITIONS OF ANY KIND, either express or implied.
 * See the License for the specific language governing permissions and
 * limitations under the License.
 */

/**
 * External dependencies
 */
import invariant from 'invariant';

/**
 * Internal dependencies
 */
import API from 'googlesitekit-api';
import Data from 'googlesitekit-data';
import { STORE_NAME } from './constants';

const { createRegistrySelector } = Data;

// Actions
const START_FETCH_AUTHENTICATION = 'START_FETCH_AUTHENTICATION';
const FETCH_AUTHENTICATION = 'FETCH_AUTHENTICATION';
const FINISH_FETCH_AUTHENTICATION = 'FINISH_FETCH_AUTHENTICATION';
const CATCH_FETCH_AUTHENTICATION = 'CATCH_FETCH_AUTHENTICATION';
const RECEIVE_AUTHENTICATION = 'RECEIVE_AUTHENTICATION';

export const INITIAL_STATE = {
	authentication: undefined,
	isFetchingAuthentication: false,
};

export const actions = {
	*fetchAuthentication() {
		let response, error;

		yield {
			payload: {},
			type: START_FETCH_AUTHENTICATION,
		};

		try {
			response = yield {
				payload: {},
				type: FETCH_AUTHENTICATION,
			};

			yield actions.receiveAuthentication( response );

			yield {
				payload: {},
				type: FINISH_FETCH_AUTHENTICATION,
			};
		} catch ( e ) {
			error = e;
			yield {
				payload: { error },
				type: CATCH_FETCH_AUTHENTICATION,
			};
		}

		return { response, error };
	},
	/**
	 * Stores connection info received from the REST API.
	 *
	 * @since 1.9.0
	 * @private
	 *
	 * @param {Object} authentication Authentication info from the API.
	 * @return {Object} Redux-style action.
	 */
	receiveAuthentication( authentication ) {
		invariant( authentication, 'authentication is required.' );

		return {
			payload: { authentication },
			type: RECEIVE_AUTHENTICATION,
		};
	},

};

export const controls = {
	[ FETCH_AUTHENTICATION ]: () => {
<<<<<<< HEAD
		return API.get( 'core', 'user', 'authentication', null, { useCache: false } );
=======
		return API.get( 'core', 'user', 'authentication', undefined, {
			useCache: false,
		} );
>>>>>>> 7c33d800
	},
};

export const reducer = ( state, { type, payload } ) => {
	switch ( type ) {
		case START_FETCH_AUTHENTICATION: {
			return {
				...state,
				isFetchingAuthentication: true,
			};
		}

		case RECEIVE_AUTHENTICATION: {
			const { authentication } = payload;

			return {
				...state,
				authentication,
			};
		}

		case FINISH_FETCH_AUTHENTICATION: {
			return {
				...state,
				isFetchingAuthentication: false,
			};
		}

		case CATCH_FETCH_AUTHENTICATION: {
			return {
				...state,
				error: payload.error,
				isFetchingAuthentication: false,
			};
		}

		default: {
			return { ...state };
		}
	}
};

export const resolvers = {
	*getAuthentication() {
		const { select } = yield Data.commonActions.getRegistry();

		if ( ! select( STORE_NAME ).getAuthentication() ) {
			yield actions.fetchAuthentication();
		}
	},
};

export const selectors = {

	/**
	 * Gets the authentication info for this user.
	 *
	 * Returns `undefined` if the authentication info is not available/loaded.
	 *
	 * Returns an object with the shape when successful:
	 * ```
	 * {
	 *   authenticated: <Boolean>,
	 *   grantedScopes: <Array>,
	 *   requiredScopes: <Array>
	 * }
	 * ```
	 *
	 * @private
	 * @since 1.9.0
	 *
	 * @param {Object} state Data store's state.
	 * @return {(Object|undefined)} User authentication info.
	 */
	getAuthentication( state ) {
		const { authentication } = state;
		return authentication;
	},
	/**
	 * Gets the Site Kit authentication status for this user.
	 *
	 * Returns `true` if the user is authenticated, `false` if
	 * not. Returns `undefined` if the authentication info is not available/loaded.
	 *
	 * @since 1.9.0
	 *
	 * @param {Object} state Data store's state.
	 * @return {(boolean|undefined)} User authentication status.
	 */
	isAuthenticated: createRegistrySelector( ( select ) => () => {
		const { authenticated } = select( STORE_NAME ).getAuthentication() || {};
		return authenticated;
	} ),

	/**
	 * Gets the granted scopes for the user.
	 *
	 * Returns an array of granted scopes or undefined
	 * if authentication info is not available/loaded.
	 *
	 * @since 1.9.0
	 *
	 * @param {Object} state Data store's state.
	 * @return {(Array|undefined)} Array of granted scopes
	 */
	getGrantedScopes: createRegistrySelector( ( select ) => () => {
		const { grantedScopes } = select( STORE_NAME ).getAuthentication() || {};
		return grantedScopes;
	} ),

	/**
	 * Gets the required scopes for the user.
	 *
	 * Returns an array of required scopes or undefined
	 * if authentication info is not available/loaded.
	 *
	 * @since 1.9.0
	 *
	 * @param {Object} state Data store's state.
	 * @return {(Array|undefined)} Array of required scopes
	 */
	getRequiredScopes: createRegistrySelector( ( select ) => () => {
		const { requiredScopes } = select( STORE_NAME ).getAuthentication() || {};
		return requiredScopes;
	} ),

	/**
	 * Gets the unsatisfied scopes for the user.
	 *
	 * Returns an array of unsatisfied scopes (required but not granted)
	 * or undefined if authentication info is not available/loaded.
	 *
	 * @since 1.9.0
	 *
	 * @param {Object} state Data store's state.
	 * @return {(Array|undefined)} Array of scopes
	 */
	getUnsatisfiedScopes: createRegistrySelector( ( select ) => () => {
		const { unsatisfiedScopes } = select( STORE_NAME ).getAuthentication() || {};
		return unsatisfiedScopes;
	} ),
};

export default {
	INITIAL_STATE,
	actions,
	controls,
	reducer,
	resolvers,
	selectors,
};<|MERGE_RESOLUTION|>--- conflicted
+++ resolved
@@ -95,13 +95,7 @@
 
 export const controls = {
 	[ FETCH_AUTHENTICATION ]: () => {
-<<<<<<< HEAD
 		return API.get( 'core', 'user', 'authentication', null, { useCache: false } );
-=======
-		return API.get( 'core', 'user', 'authentication', undefined, {
-			useCache: false,
-		} );
->>>>>>> 7c33d800
 	},
 };
 
