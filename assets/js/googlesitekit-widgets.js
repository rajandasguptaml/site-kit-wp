/**
 * Public Widgets API entrypoint.
 *
 * Site Kit by Google, Copyright 2020 Google LLC
 *
 * Licensed under the Apache License, Version 2.0 (the "License");
 * you may not use this file except in compliance with the License.
 * You may obtain a copy of the License at
 *
 *     https://www.apache.org/licenses/LICENSE-2.0
 *
 * Unless required by applicable law or agreed to in writing, software
 * distributed under the License is distributed on an "AS IS" BASIS,
 * WITHOUT WARRANTIES OR CONDITIONS OF ANY KIND, either express or implied.
 * See the License for the specific language governing permissions and
 * limitations under the License.
 */

/**
 * WordPress dependencies
 */
import domReady from '@wordpress/dom-ready';

/**
 * Internal dependencies
 */
import Widgets, { registerDefaults } from './googlesitekit/widgets';
<<<<<<< HEAD
=======
import { loadTranslations } from './util';
>>>>>>> ac29737d

if ( typeof global.googlesitekit === 'undefined' ) {
	global.googlesitekit = {};
}

if ( global.googlesitekit.widgets === undefined ) {
	global.googlesitekit.widgets = Widgets;
}

// register default widget areas
<<<<<<< HEAD
document.addEventListener( 'DOMContentLoaded', () => {
=======
domReady( () => {
	loadTranslations();
>>>>>>> ac29737d
	registerDefaults( Widgets );
} );

// This is only exported for Jest and is not used in production.
export default Widgets;<|MERGE_RESOLUTION|>--- conflicted
+++ resolved
@@ -25,10 +25,7 @@
  * Internal dependencies
  */
 import Widgets, { registerDefaults } from './googlesitekit/widgets';
-<<<<<<< HEAD
-=======
 import { loadTranslations } from './util';
->>>>>>> ac29737d
 
 if ( typeof global.googlesitekit === 'undefined' ) {
 	global.googlesitekit = {};
@@ -39,12 +36,8 @@
 }
 
 // register default widget areas
-<<<<<<< HEAD
-document.addEventListener( 'DOMContentLoaded', () => {
-=======
 domReady( () => {
 	loadTranslations();
->>>>>>> ac29737d
 	registerDefaults( Widgets );
 } );
 
