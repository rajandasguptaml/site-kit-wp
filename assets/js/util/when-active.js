/**
 * `whenActive` HOC.
 *
 * Site Kit by Google, Copyright 2020 Google LLC
 *
 * Licensed under the Apache License, Version 2.0 (the "License");
 * you may not use this file except in compliance with the License.
 * You may obtain a copy of the License at
 *
 *     https://www.apache.org/licenses/LICENSE-2.0
 *
 * Unless required by applicable law or agreed to in writing, software
 * distributed under the License is distributed on an "AS IS" BASIS,
 * WITHOUT WARRANTIES OR CONDITIONS OF ANY KIND, either express or implied.
 * See the License for the specific language governing permissions and
 * limitations under the License.
 */

/**
 * WordPress dependencies
 */
import { createElement } from '@wordpress/element';

/**
 * Internal dependencies
 */
import Data from 'googlesitekit-data';
import { STORE_NAME as CORE_MODULES } from '../googlesitekit/modules/datastore/constants';
import { kebabCaseToPascalCase } from '../googlesitekit/data/transform-case';
const { useSelect } = Data;

/**
 * Higher-Order Component to render wrapped components when selected module is active and connected.
 *
 * A higher-order component is used here instead of hooks because there is potential for
 * related selectors in components this HOC wraps to call out to resolvers that call endpoints
 * for modules that aren't active. This would cause 404s at best and possibly errors, so
 * it's better to wrap them in HOCs and "return early".
 *
 * @since 1.16.0
 *
 * @param {Object}                options                       Options for enhancing function.
 * @param {string}                options.moduleName            Name of a module to check.
<<<<<<< HEAD
 * @param {WPComponent|undefined} [options.FallbackComponent]   Optional. Fallback component to render when the module is not active.
 * @param {WPComponent|undefined} [options.IncompleteComponent] Optional. Fallback component to render when the module is active but not connected.
=======
 * @param {WPComponent|null} [options.FallbackComponent]   Optional. Fallback component to render when the module is not active.
 * @param {WPComponent|null} [options.IncompleteComponent] Optional. Fallback component to render when the module is active but not connected.
>>>>>>> 929df5d0
 * @return {Function} Enhancing function.
 */
export default function whenActive( { moduleName, FallbackComponent = null, IncompleteComponent = null } ) {
	return ( wrappedComponent ) => {
		const whenActiveComponent = ( props ) => {
			// The following eslint rule is disabled because it treats the following hook as such that doesn't adhere
			// the "rules of hooks" which is incorrect because the following hook is a valid one.

			// eslint-disable-next-line react-hooks/rules-of-hooks
			const module = useSelect( ( select ) => select( CORE_MODULES ).getModule( moduleName ) );

			// Return null if the module is not loaded yet or doesn't exist.
<<<<<<< HEAD
			if ( ! module || typeof module === 'undefined' || module === null ) {
=======
			if ( ! module ) {
>>>>>>> 929df5d0
				return null;
			}

			// Return a fallback if the module is not active.
			if ( module.active === false ) {
				return FallbackComponent !== null ? FallbackComponent : null;
			}

			// Return a fallback if the module is active but not connected yet.
<<<<<<< HEAD
			if ( module.active === true && module.connected === false ) {
=======
			if ( module.connected === false ) {
>>>>>>> 929df5d0
				return IncompleteComponent !== null ? IncompleteComponent : null;
			}

			// Return the active and connected component.
			return createElement( wrappedComponent, props );
		};

		whenActiveComponent.displayName = `When${ kebabCaseToPascalCase( moduleName ) }Active`;
		if ( wrappedComponent.displayName || wrappedComponent.name ) {
			whenActiveComponent.displayName += `(${ wrappedComponent.displayName || wrappedComponent.name })`;
		}

		return whenActiveComponent;
	};
}<|MERGE_RESOLUTION|>--- conflicted
+++ resolved
@@ -41,13 +41,8 @@
  *
  * @param {Object}                options                       Options for enhancing function.
  * @param {string}                options.moduleName            Name of a module to check.
-<<<<<<< HEAD
- * @param {WPComponent|undefined} [options.FallbackComponent]   Optional. Fallback component to render when the module is not active.
- * @param {WPComponent|undefined} [options.IncompleteComponent] Optional. Fallback component to render when the module is active but not connected.
-=======
  * @param {WPComponent|null} [options.FallbackComponent]   Optional. Fallback component to render when the module is not active.
  * @param {WPComponent|null} [options.IncompleteComponent] Optional. Fallback component to render when the module is active but not connected.
->>>>>>> 929df5d0
  * @return {Function} Enhancing function.
  */
 export default function whenActive( { moduleName, FallbackComponent = null, IncompleteComponent = null } ) {
@@ -60,11 +55,7 @@
 			const module = useSelect( ( select ) => select( CORE_MODULES ).getModule( moduleName ) );
 
 			// Return null if the module is not loaded yet or doesn't exist.
-<<<<<<< HEAD
-			if ( ! module || typeof module === 'undefined' || module === null ) {
-=======
 			if ( ! module ) {
->>>>>>> 929df5d0
 				return null;
 			}
 
@@ -74,11 +65,7 @@
 			}
 
 			// Return a fallback if the module is active but not connected yet.
-<<<<<<< HEAD
-			if ( module.active === true && module.connected === false ) {
-=======
 			if ( module.connected === false ) {
->>>>>>> 929df5d0
 				return IncompleteComponent !== null ? IncompleteComponent : null;
 			}
 
