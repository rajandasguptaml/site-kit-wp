<?php
/**
 * Class Google\Site_Kit\Modules\Search_Console
 *
 * @package   Google\Site_Kit
 * @copyright 2019 Google LLC
 * @license   https://www.apache.org/licenses/LICENSE-2.0 Apache License 2.0
 * @link      https://sitekit.withgoogle.com
 */

namespace Google\Site_Kit\Modules;

use Google\Site_Kit\Core\Modules\Module;
use Google\Site_Kit\Core\Modules\Module_With_Screen;
use Google\Site_Kit\Core\Modules\Module_With_Screen_Trait;
use Google\Site_Kit\Core\Modules\Module_With_Scopes;
use Google\Site_Kit\Core\Modules\Module_With_Scopes_Trait;
use Google\Site_Kit\Core\Authentication\Clients\Google_Site_Kit_Client;
use Google\Site_Kit\Core\REST_API\Data_Request;
use Google\Site_Kit_Dependencies\Google_Service_Exception;
use Google\Site_Kit_Dependencies\Google_Service_Webmasters;
use Google\Site_Kit_Dependencies\Google_Service_Webmasters_SitesListResponse;
use Google\Site_Kit_Dependencies\Google_Service_Webmasters_WmxSite;
use Google\Site_Kit_Dependencies\Google_Service_Webmasters_SearchAnalyticsQueryRequest;
use Google\Site_Kit_Dependencies\Google_Service_Webmasters_ApiDimensionFilter;
use Google\Site_Kit_Dependencies\Google_Service_Webmasters_ApiDimensionFilterGroup;
use Google\Site_Kit_Dependencies\Psr\Http\Message\ResponseInterface;
use Google\Site_Kit_Dependencies\Psr\Http\Message\RequestInterface;
use WP_Error;

/**
 * Class representing the Search Console module.
 *
 * @since 1.0.0
 * @access private
 * @ignore
 */
final class Search_Console extends Module implements Module_With_Screen, Module_With_Scopes {
	use Module_With_Screen_Trait, Module_With_Scopes_Trait;

	const PROPERTY_OPTION = 'googlesitekit_search_console_property';

	/**
	 * Registers functionality through WordPress hooks.
	 *
	 * @since 1.0.0
	 */
	public function register() {
		$this->register_scopes_hook();

		$this->register_screen_hook();

		// Ensure that a Search Console property must be set at all times.
		add_filter(
			'googlesitekit_setup_complete',
			function( $complete ) {
				if ( ! $complete ) {
					return $complete;
				}

				$sc_property = $this->options->get( self::PROPERTY_OPTION );
				return ! empty( $sc_property );
			}
		);

		// Filter the reference site URL to use Search Console property if available.
		add_filter(
			'googlesitekit_site_url',
			function( $url ) {
				$sc_property = $this->options->get( self::PROPERTY_OPTION );
				if ( ! empty( $sc_property ) ) {
					return $sc_property;
				}
				return $url;
			},
			-9999
		);

		// Provide Search Console property information to JavaScript.
		add_filter(
			'googlesitekit_setup_data',
			function ( $data ) {
				$sc_property = $this->options->get( self::PROPERTY_OPTION );

				$data['hasSearchConsoleProperty'] = ! empty( $sc_property );

				return $data;
			},
			11
		);

		add_filter(
			'googlesitekit_show_admin_bar_menu',
			function( $display, $current_url ) {
				$sc_property = $this->options->get( self::PROPERTY_OPTION );
				if ( empty( $sc_property ) ) {
					return false;
				}

				if ( ! $this->has_data_for_url( $current_url ) ) {
					return false;
				}

				return $display;
			},
			10,
			2
		);
	}

	/**
	 * Gets required Google OAuth scopes for the module.
	 *
	 * @since 1.0.0
	 *
	 * @return array List of Google OAuth scopes.
	 */
	public function get_scopes() {
		return array(
			'https://www.googleapis.com/auth/webmasters',
		);
	}

	/**
	 * Returns the mapping between available datapoints and their services.
	 *
	 * @since 1.0.0
	 *
	 * @return array Associative array of $datapoint => $service_identifier pairs.
	 */
	protected function get_datapoint_services() {
		return array(
			// GET.
			'sites'           => 'webmasters',
			'matched-sites'   => 'webmasters',
			'searchanalytics' => 'webmasters',

			// POST.
			'site'            => '',
		);
	}

	/**
	 * Creates a request object for the given datapoint.
	 *
	 * @since 1.0.0
	 *
	 * @param Data_Request $data Data request object.
	 *
	 * @return RequestInterface|callable|WP_Error Request object or callable on success, or WP_Error on failure.
	 */
	protected function create_data_request( Data_Request $data ) {
		switch ( "{$data->method}:{$data->datapoint}" ) {
			case 'GET:matched-sites':
				return $this->get_webmasters_service()->sites->listSites();
			case 'GET:searchanalytics':
				list ( $start_date, $end_date ) = $this->parse_date_range(
					$data['dateRange'] ?: 'last-28-days',
					$data['compareDateRanges'] ? 2 : 1,
					3
				);

				$data_request = array(
					'page'       => $data['url'],
					'start_date' => $start_date,
					'end_date'   => $end_date,
					'dimensions' => array_filter( explode( ',', $data['dimensions'] ) ),
				);

				if ( isset( $data['limit'] ) ) {
					$data_request['row_limit'] = $data['limit'];
				}

				return $this->create_search_analytics_data_request( $data_request );
			case 'POST:site':
				if ( empty( $data['siteURL'] ) ) {
					return new WP_Error(
						'missing_required_param',
						/* translators: %s: Missing parameter name */
						sprintf( __( 'Request parameter is empty: %s.', 'google-site-kit' ), 'siteURL' ),
						array( 'status' => 400 )
					);
				}

<<<<<<< HEAD
					$site_url = trailingslashit( $data['siteURL'] );

					return function () use ( $site_url ) {
						$restore_defer = $this->with_client_defer( false );

						try {
							// If the site does not exist in the account, an exception will be thrown.
							$site = $this->get_webmasters_service()->sites->get( $site_url );
						} catch ( Google_Service_Exception $exception ) {
							// If we got here, the site does not exist in the account, so we will add it.
							/* @var ResponseInterface $response Response object. */
							$response = $this->get_webmasters_service()->sites->add( $site_url );

							if ( 204 !== $response->getStatusCode() ) {
								return new WP_Error(
									'failed_to_add_site_to_search_console',
									__( 'Error adding the site to Search Console.', 'google-site-kit' ),
									array( 'status' => 500 )
								);
							}

							// Fetch the site again now that it exists.
							$site = $this->get_webmasters_service()->sites->get( $site_url );
						}

						call_user_func( $restore_defer );
						$this->options->set( self::PROPERTY_OPTION, $site_url );
=======
				$site_url = trailingslashit( $data['siteURL'] );

				return function () use ( $site_url ) {
					$orig_defer = $this->get_client()->shouldDefer();
					$this->get_client()->setDefer( false );

					try {
						// If the site does not exist in the account, an exception will be thrown.
						$site = $this->get_webmasters_service()->sites->get( $site_url );
					} catch ( Google_Service_Exception $exception ) {
						// If we got here, the site does not exist in the account, so we will add it.
						/* @var ResponseInterface $response Response object. */
						$response = $this->get_webmasters_service()->sites->add( $site_url );

						if ( 204 !== $response->getStatusCode() ) {
							return new WP_Error(
								'failed_to_add_site_to_search_console',
								__( 'Error adding the site to Search Console.', 'google-site-kit' ),
								array( 'status' => 500 )
							);
						}

						// Fetch the site again now that it exists.
						$site = $this->get_webmasters_service()->sites->get( $site_url );
					}
>>>>>>> 411fcd00

					$this->get_client()->setDefer( $orig_defer );
					$this->options->set( self::PROPERTY_OPTION, $site_url );

					return array(
						'siteURL'         => $site->getSiteUrl(),
						'permissionLevel' => $site->getPermissionLevel(),
					);
				};
			case 'GET:sites':
				return $this->get_webmasters_service()->sites->listSites();
		}

		return new WP_Error( 'invalid_datapoint', __( 'Invalid datapoint.', 'google-site-kit' ) );
	}

	/**
	 * Parses a response for the given datapoint.
	 *
	 * @since 1.0.0
	 *
	 * @param Data_Request $data Data request object.
	 * @param mixed        $response Request response.
	 *
	 * @return mixed Parsed response data on success, or WP_Error on failure.
	 */
	protected function parse_data_response( Data_Request $data, $response ) {
		switch ( "{$data->method}:{$data->datapoint}" ) {
			case 'GET:matched-sites':
				/* @var Google_Service_Webmasters_SitesListResponse $response Response object. */
				$sites            = $this->map_sites( (array) $response->getSiteEntry() );
				$current_url      = $this->context->get_reference_site_url();
				$current_host     = wp_parse_url( $current_url, PHP_URL_HOST );
				$property_matches = array_filter(
					$sites,
					function ( array $site ) use ( $current_host ) {
						$site_host = wp_parse_url( str_replace( 'sc-domain:', 'https://', $site['siteURL'] ), PHP_URL_HOST );

						// Ensure host names overlap, from right to left.
						return 0 === strpos( strrev( $current_host ), strrev( $site_host ) );
					}
				);

				$exact_match = array_reduce(
					$property_matches,
					function ( $match, array $site ) use ( $current_url ) {
						if ( ! $match && trailingslashit( $current_url ) === trailingslashit( $site['siteURL'] ) ) {
							return $site;
						}
						return $match;
					},
					null
				);

				return array(
					'exactMatch'      => $exact_match, // (array) single site object, or null if no match.
					'propertyMatches' => $property_matches, // (array) of site objects, or empty array if none.
				);
			case 'GET:searchanalytics':
				return $response->getRows();
			case 'GET:sites':
				/* @var Google_Service_Webmasters_SitesListResponse $response Response object. */
				return $this->map_sites( (array) $response->getSiteEntry() );
		}

		return $response;
	}

	/**
	 * Map Site model objects to primitives used for API responses.
	 *
	 * @param array $sites Site objects.
	 *
	 * @return array
	 */
	private function map_sites( $sites ) {
		return array_map(
			function ( Google_Service_Webmasters_WmxSite $site ) {
				return array(
					'siteURL'         => $site->getSiteUrl(),
					'permissionLevel' => $site->getPermissionLevel(),
				);
			},
			$sites
		);
	}

	/**
	 * Creates a new Search Console analytics request for the current site and given arguments.
	 *
	 * @since 1.0.0
	 *
	 * @param array $args {
	 *     Optional. Additional arguments.
	 *
	 *     @type array  $dimensions List of request dimensions. Default empty array.
	 *     @type string $start_date Start date in 'Y-m-d' format. Default empty string.
	 *     @type string $end_date   End date in 'Y-m-d' format. Default empty string.
	 *     @type string $page       Specific page URL to filter by. Default empty string.
	 *     @type int    $row_limit  Limit of rows to return. Default 500.
	 * }
	 * @return RequestInterface Search Console analytics request instance.
	 */
	protected function create_search_analytics_data_request( array $args = array() ) {
		$args = wp_parse_args(
			$args,
			array(
				'dimensions' => array(),
				'start_date' => '',
				'end_date'   => '',
				'page'       => '',
				'row_limit'  => 500,
			)
		);

		$request = new Google_Service_Webmasters_SearchAnalyticsQueryRequest();
		if ( ! empty( $args['dimensions'] ) ) {
			$request->setDimensions( (array) $args['dimensions'] );
		}
		if ( ! empty( $args['start_date'] ) ) {
			$request->setStartDate( $args['start_date'] );
		}
		if ( ! empty( $args['end_date'] ) ) {
			$request->setEndDate( $args['end_date'] );
		}
		if ( ! empty( $args['page'] ) ) {
			$filter = new Google_Service_Webmasters_ApiDimensionFilter();
			$filter->setDimension( 'page' );
			$filter->setExpression( esc_url_raw( $args['page'] ) );
			$filters = new Google_Service_Webmasters_ApiDimensionFilterGroup();
			$filters->setFilters( array( $filter ) );
			$request->setDimensionFilterGroups( array( $filters ) );
		}
		if ( ! empty( $args['row_limit'] ) ) {
			$request->setRowLimit( $args['row_limit'] );
		}

		return $this->get_webmasters_service()
			->searchanalytics
			->query( $this->context->get_reference_site_url(), $request );
	}

	/**
	 * Checks whether Search Console data exists for the given post.
	 *
	 * The result of this query is stored in a transient.
	 *
	 * @since 1.0.0
	 *
	 * @param string $current_url The current url.
	 * @return bool True if Search Console data exists, false otherwise.
	 */
	protected function has_data_for_url( $current_url ) {
		if ( ! $current_url ) {
			return false;
		}

		$transient_key = 'googlesitekit_sc_data_' . md5( $current_url );
		$has_data      = get_transient( $transient_key );
		if ( false === $has_data ) {

			// Check search console for data.
			$datasets = array(
				array(
					'identifier' => $this->slug,
					'key'        => 'sc-site-analytics',
					'datapoint'  => 'searchanalytics',
					'data'       => array(
						'url'               => $current_url,
						'dateRange'         => 'last-90-days',
						'dimensions'        => 'date',
						'compareDateRanges' => true,
					),
				),
			);

			$responses = $this->get_batch_data(
				array_map(
					function( $dataset ) {
						return (object) $dataset;
					},
					$datasets
				)
			);

			$has_data = false;

			// Go thru results, any impressions means the URL has data.
			foreach ( $responses['sc-site-analytics'] as $key => $response ) {
				if ( is_wp_error( $response ) || empty( $response ) || ! isset( $response ) ) {
					continue;
				}

				if ( $response->impressions > 0 ) {
					$has_data = true;
					break;
				}
			}

			// Cache "data found" status for one day, "no data" status for one hour.
			set_transient( $transient_key, (int) $has_data, $has_data ? DAY_IN_SECONDS : HOUR_IN_SECONDS );
		}

		return (bool) $has_data;
	}

	/**
	 * Sets up information about the module.
	 *
	 * @since 1.0.0
	 *
	 * @return array Associative array of module info.
	 */
	protected function setup_info() {
		return array(
			'slug'         => 'search-console',
			'name'         => _x( 'Search Console', 'Service name', 'google-site-kit' ),
			'description'  => __( 'Google Search Console and helps you understand how Google views your site and optimize its performance in search results.', 'google-site-kit' ),
			'cta'          => __( 'Connect your site to Google Search Console.', 'google-site-kit' ),
			'order'        => 1,
			'homepage'     => __( 'https://search.google.com/search-console', 'google-site-kit' ),
			'learn_more'   => __( 'https://search.google.com/search-console/about', 'google-site-kit' ),
			'force_active' => true,
		);
	}

	/**
	 * Get the configured Webmasters service instance.
	 *
	 * @return Google_Service_Webmasters The Search Console API service.
	 */
	private function get_webmasters_service() {
		return $this->get_service( 'webmasters' );
	}

	/**
	 * Sets up the Google services the module should use.
	 *
	 * This method is invoked once by {@see Module::get_service()} to lazily set up the services when one is requested
	 * for the first time.
	 *
	 * @since 1.0.0
	 * @since n.e.x.t Now requires Google_Site_Kit_Client instance.
	 *
	 * @param Google_Site_Kit_Client $client Google client instance.
	 * @return array Google services as $identifier => $service_instance pairs. Every $service_instance must be an
	 *               instance of Google_Service.
	 */
	protected function setup_services( Google_Site_Kit_Client $client ) {
		return array(
			'webmasters' => new Google_Service_Webmasters( $client ),
		);
	}
}<|MERGE_RESOLUTION|>--- conflicted
+++ resolved
@@ -182,40 +182,10 @@
 					);
 				}
 
-<<<<<<< HEAD
-					$site_url = trailingslashit( $data['siteURL'] );
-
-					return function () use ( $site_url ) {
-						$restore_defer = $this->with_client_defer( false );
-
-						try {
-							// If the site does not exist in the account, an exception will be thrown.
-							$site = $this->get_webmasters_service()->sites->get( $site_url );
-						} catch ( Google_Service_Exception $exception ) {
-							// If we got here, the site does not exist in the account, so we will add it.
-							/* @var ResponseInterface $response Response object. */
-							$response = $this->get_webmasters_service()->sites->add( $site_url );
-
-							if ( 204 !== $response->getStatusCode() ) {
-								return new WP_Error(
-									'failed_to_add_site_to_search_console',
-									__( 'Error adding the site to Search Console.', 'google-site-kit' ),
-									array( 'status' => 500 )
-								);
-							}
-
-							// Fetch the site again now that it exists.
-							$site = $this->get_webmasters_service()->sites->get( $site_url );
-						}
-
-						call_user_func( $restore_defer );
-						$this->options->set( self::PROPERTY_OPTION, $site_url );
-=======
 				$site_url = trailingslashit( $data['siteURL'] );
 
 				return function () use ( $site_url ) {
-					$orig_defer = $this->get_client()->shouldDefer();
-					$this->get_client()->setDefer( false );
+					$restore_defer = $this->with_client_defer( false );
 
 					try {
 						// If the site does not exist in the account, an exception will be thrown.
@@ -236,9 +206,8 @@
 						// Fetch the site again now that it exists.
 						$site = $this->get_webmasters_service()->sites->get( $site_url );
 					}
->>>>>>> 411fcd00
-
-					$this->get_client()->setDefer( $orig_defer );
+
+					call_user_func( $restore_defer );
 					$this->options->set( self::PROPERTY_OPTION, $site_url );
 
 					return array(
