--- conflicted
+++ resolved
@@ -363,19 +363,9 @@
 				)
 			);
 
-<<<<<<< HEAD
 			if ( is_wp_error( $response_rows ) ) {
 				return false;
 			}
-=======
-			$has_data = false;
-
-			// Go thru results, any impressions means the URL has data.
-			foreach ( $responses['sc-site-analytics'] as $key => $response ) {
-				if ( is_wp_error( $response ) || empty( $response ) || ! isset( $response->impressions ) ) {
-					continue;
-				}
->>>>>>> dcf1bdea
 
 			foreach ( $response_rows as $data_row ) {
 				/* @var Google_Service_Webmasters_ApiDataRow $data_row Data row instance. */
