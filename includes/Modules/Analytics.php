--- conflicted
+++ resolved
@@ -895,106 +895,29 @@
 					return new WP_Error( 'missing_required_param', sprintf( __( 'Request parameter is empty: %s.', 'google-site-kit' ), 'useSnippet' ), array( 'status' => 400 ) );
 				}
 
-<<<<<<< HEAD
-					return function() use ( $data ) {
-						$property_id              = null;
-						$internal_web_property_id = null;
-
-						if ( '0' === $data['propertyID'] ) {
-							$is_new_property = true;
-							$restore_defer   = $this->with_client_defer( false );
-							$property        = new Google_Service_Analytics_Webproperty();
-							$property->setName( wp_parse_url( $this->context->get_reference_site_url(), PHP_URL_HOST ) );
-							try {
-								$property = $this->get_service( 'analytics' )->management_webproperties->insert( $data['accountID'], $property );
-							} catch ( Google_Service_Exception $e ) {
-								call_user_func( $restore_defer );
-								$message = $e->getErrors();
-								if ( isset( $message[0] ) && isset( $message[0]['message'] ) ) {
-									$message = $message[0]['message'];
-								}
-								return new WP_Error( $e->getCode(), $message );
-							} catch ( Exception $e ) {
-								call_user_func( $restore_defer );
-								return new WP_Error( $e->getCode(), $e->getMessage() );
-							}
-							call_user_func( $restore_defer );
-							/* @var Google_Service_Analytics_Webproperty $property Property instance. */
-							$property_id              = $property->getId();
-							$internal_web_property_id = $property->getInternalWebPropertyId();
-						} else {
-							$is_new_property          = false;
-							$property_id              = $data['propertyID'];
-							$internal_web_property_id = $data['internalWebPropertyID'];
-						}
-						$profile_id = null;
-						if ( '0' === $data['profileID'] ) {
-							$restore_defer = $this->with_client_defer( false );
-							$profile       = new Google_Service_Analytics_Profile();
-							$profile->setName( __( 'All Web Site Data', 'google-site-kit' ) );
-							try {
-								$profile = $this->get_service( 'analytics' )->management_profiles->insert( $data['accountID'], $property_id, $profile );
-							} catch ( Google_Service_Exception $e ) {
-								call_user_func( $restore_defer );
-								$message = $e->getErrors();
-								if ( isset( $message[0] ) && isset( $message[0]['message'] ) ) {
-									$message = $message[0]['message'];
-								}
-								return new WP_Error( $e->getCode(), $message );
-							} catch ( Exception $e ) {
-								call_user_func( $restore_defer );
-								return new WP_Error( $e->getCode(), $e->getMessage() );
-							}
-							call_user_func( $restore_defer );
-							$profile_id = $profile->id;
-						} else {
-							$profile_id = $data['profileID'];
-						}
-						// Set default profile for new property.
-						if ( $is_new_property ) {
-							$restore_defer = $this->with_client_defer( false );
-							$property      = new Google_Service_Analytics_Webproperty();
-							$property->setDefaultProfileId( $profile_id );
-							try {
-								$property = $this->get_service( 'analytics' )->management_webproperties->patch( $data['accountID'], $property_id, $property );
-							} catch ( Google_Service_Exception $e ) {
-								call_user_func( $restore_defer );
-								$message = $e->getErrors();
-								if ( isset( $message[0] ) && isset( $message[0]['message'] ) ) {
-									$message = $message[0]['message'];
-								}
-								return new WP_Error( $e->getCode(), $message );
-							} catch ( Exception $e ) {
-								call_user_func( $restore_defer );
-								return new WP_Error( $e->getCode(), $e->getMessage() );
-							}
-							call_user_func( $restore_defer );
-=======
 				return function() use ( $data ) {
 					$property_id              = null;
 					$internal_web_property_id = null;
 
 					if ( '0' === $data['propertyID'] ) {
 						$is_new_property = true;
-						$client          = $this->get_client();
-						$orig_defer      = $client->shouldDefer();
-						$client->setDefer( false );
-						$property = new Google_Service_Analytics_Webproperty();
+						$restore_defer   = $this->with_client_defer( false );
+						$property        = new Google_Service_Analytics_Webproperty();
 						$property->setName( wp_parse_url( $this->context->get_reference_site_url(), PHP_URL_HOST ) );
 						try {
 							$property = $this->get_service( 'analytics' )->management_webproperties->insert( $data['accountID'], $property );
 						} catch ( Google_Service_Exception $e ) {
-							$client->setDefer( $orig_defer );
+							call_user_func( $restore_defer );
 							$message = $e->getErrors();
 							if ( isset( $message[0] ) && isset( $message[0]['message'] ) ) {
 								$message = $message[0]['message'];
 							}
 							return new WP_Error( $e->getCode(), $message );
 						} catch ( Exception $e ) {
-							$client->setDefer( $orig_defer );
+							call_user_func( $restore_defer );
 							return new WP_Error( $e->getCode(), $e->getMessage() );
 						}
-						$client->setDefer( $orig_defer );
+						call_user_func( $restore_defer );
 						/* @var Google_Service_Analytics_Webproperty $property Property instance. */
 						$property_id              = $property->getId();
 						$internal_web_property_id = $property->getInternalWebPropertyId();
@@ -1005,51 +928,46 @@
 					}
 					$profile_id = null;
 					if ( '0' === $data['profileID'] ) {
-						$client     = $this->get_client();
-						$orig_defer = $client->shouldDefer();
-						$client->setDefer( false );
-						$profile = new Google_Service_Analytics_Profile();
+						$restore_defer = $this->with_client_defer( false );
+						$profile       = new Google_Service_Analytics_Profile();
 						$profile->setName( __( 'All Web Site Data', 'google-site-kit' ) );
 						try {
 							$profile = $this->get_service( 'analytics' )->management_profiles->insert( $data['accountID'], $property_id, $profile );
 						} catch ( Google_Service_Exception $e ) {
-							$client->setDefer( $orig_defer );
+							call_user_func( $restore_defer );
 							$message = $e->getErrors();
 							if ( isset( $message[0] ) && isset( $message[0]['message'] ) ) {
 								$message = $message[0]['message'];
 							}
 							return new WP_Error( $e->getCode(), $message );
 						} catch ( Exception $e ) {
-							$client->setDefer( $orig_defer );
+							call_user_func( $restore_defer );
 							return new WP_Error( $e->getCode(), $e->getMessage() );
 						}
-						$client->setDefer( $orig_defer );
+						call_user_func( $restore_defer );
 						$profile_id = $profile->id;
 					} else {
 						$profile_id = $data['profileID'];
 					}
 					// Set default profile for new property.
 					if ( $is_new_property ) {
-						$client     = $this->get_client();
-						$orig_defer = $client->shouldDefer();
-						$client->setDefer( false );
-						$property = new Google_Service_Analytics_Webproperty();
+						$restore_defer = $this->with_client_defer( false );
+						$property      = new Google_Service_Analytics_Webproperty();
 						$property->setDefaultProfileId( $profile_id );
 						try {
 							$property = $this->get_service( 'analytics' )->management_webproperties->patch( $data['accountID'], $property_id, $property );
 						} catch ( Google_Service_Exception $e ) {
-							$client->setDefer( $orig_defer );
+							call_user_func( $restore_defer );
 							$message = $e->getErrors();
 							if ( isset( $message[0] ) && isset( $message[0]['message'] ) ) {
 								$message = $message[0]['message'];
 							}
 							return new WP_Error( $e->getCode(), $message );
 						} catch ( Exception $e ) {
-							$client->setDefer( $orig_defer );
+							call_user_func( $restore_defer );
 							return new WP_Error( $e->getCode(), $e->getMessage() );
->>>>>>> 411fcd00
 						}
-						$client->setDefer( $orig_defer );
+						call_user_func( $restore_defer );
 					}
 					$option = array(
 						'accountID'             => $data['accountID'],
