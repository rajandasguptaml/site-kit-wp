<?php
/**
 * Class Google\Site_Kit\Core\Util\Entity_Factory
 *
 * @package   Google\Site_Kit
 * @copyright 2020 Google LLC
 * @license   https://www.apache.org/licenses/LICENSE-2.0 Apache License 2.0
 * @link      https://sitekit.withgoogle.com
 */

namespace Google\Site_Kit\Core\Util;

use Google\Site_Kit\Context;
use WP_Query;
use WP_Post;
use WP_Term;
use WP_User;
use WP_Post_Type;
use WP_Screen;

/**
 * Class providing access to entities.
 *
 * This class entirely relies on WordPress core behavior and is technically decoupled from Site Kit. For example,
 * entities returned by this factory rely on the regular WordPress home URL and ignore Site Kit-specific details, such
 * as an alternative "reference site URL".
 *
 * Instead of relying on this class directly, use {@see Context::get_reference_entity()} or
 * {@see Context::get_reference_entity_from_url()}.
 *
 * @since 1.15.0
 * @access private
 * @ignore
 */
final class Entity_Factory {

	/**
	 * Gets the entity for the current WordPress context, if available.
	 *
	 * @since 1.15.0
	 *
	 * @return Entity|null The entity for the current context, or null if none could be determined.
	 */
	public static function from_context() {
		global $wp_the_query;

		// If currently in WP admin, run admin-specific checks.
		if ( is_admin() ) {
			$screen = get_current_screen();
			if ( ! $screen instanceof WP_Screen || 'post' !== $screen->base ) {
				return null;
			}

			$post = get_post();
			if ( $post instanceof WP_Post && self::is_post_public( $post ) ) {
				return self::create_entity_for_post( $post );
			}
			return null;
		}

		// Otherwise, run frontend-specific `WP_Query` logic.
		if ( $wp_the_query instanceof WP_Query ) {
			return self::from_wp_query( $wp_the_query );
		}
		return null;
	}

	/**
	 * Gets the entity for the given URL, if available.
	 *
	 * Calling this method is expensive, so it should only be used in certain admin contexts where this is acceptable.
	 *
	 * @since 1.15.0
	 *
	 * @param string $url URL to determine the entity from.
	 * @return Entity|null The entity for the URL, or null if none could be determined.
	 */
	public static function from_url( $url ) {
		$query = WP_Query_Factory::from_url( $url );
		if ( ! $query ) {
			return null;
		}

<<<<<<< HEAD
		WP_Context_Switcher::switch_context( WP_Context_Switcher::CONTEXT_FRONT );

		$query->get_posts();
=======
		WP_Query_Factory::run_query( $query );
>>>>>>> 2f653ccd

		WP_Context_Switcher::restore_context();

		return self::from_wp_query( $query );
	}

	/**
	 * Gets the entity for the given `WP_Query` object, if available.
	 *
	 * @since 1.15.0
	 *
	 * @param WP_Query $query WordPress query object. Must already have run the actual database query.
	 * @return Entity|null The entity for the query, or null if none could be determined.
	 */
	public static function from_wp_query( WP_Query $query ) {
		// A singular post (possibly the static front page).
		if ( $query->is_singular() ) {
			$post = $query->get_queried_object();
			if ( $post instanceof WP_Post && self::is_post_public( $post ) ) {
				return self::create_entity_for_post( $post );
			}
			return null;
		}

		// The blog.
		if ( $query->is_home() ) {
			// The blog is either the front page...
			if ( $query->is_front_page() ) {
				return self::create_entity_for_front_blog();
			}
			// ...or it is a separate post assigned as 'page_for_posts'.
			return self::create_entity_for_posts_blog();
		}

		// A taxonomy term archive.
		if ( $query->is_category() || $query->is_tag() || $query->is_tax() ) {
			$term = $query->get_queried_object();
			if ( $term instanceof WP_Term ) {
				return self::create_entity_for_term( $term );
			}
		}

		// An author archive.
		if ( $query->is_author() ) {
			$user = $query->get_queried_object();
			if ( $user instanceof WP_User ) {
				return self::create_entity_for_author( $user );
			}
		}

		// A post type archive.
		if ( $query->is_post_type_archive() ) {
			$post_type = $query->get( 'post_type' );
			if ( is_array( $post_type ) ) {
				$post_type = reset( $post_type );
			}
			$post_type_object = get_post_type_object( $post_type );
			if ( $post_type_object instanceof WP_Post_Type ) {
				return self::create_entity_for_post_type( $post_type_object );
			}
		}

		// A date-based archive.
		if ( $query->is_date() ) {
			$queried_post = self::get_first_query_post( $query );
			if ( ! $queried_post ) {
				return null;
			}
			if ( $query->is_year() ) {
				return self::create_entity_for_date( $queried_post, 'year' );
			}
			if ( $query->is_month() ) {
				return self::create_entity_for_date( $queried_post, 'month' );
			}
			if ( $query->is_day() ) {
				return self::create_entity_for_date( $queried_post, 'day' );
			}

			// Time archives are not covered for now. While they can theoretically be used in WordPress, they
			// aren't fully supported, and WordPress does not link to them anywhere.
			return null;
		}

		return null;
	}

	/**
	 * Creates the entity for a given post object.
	 *
	 * @since 1.15.0
	 *
	 * @param WP_Post $post A WordPress post object.
	 * @return Entity The entity for the post.
	 */
	private static function create_entity_for_post( WP_Post $post ) {
		return new Entity(
			get_permalink( $post ),
			array(
				'type'  => 'post',
				'title' => $post->post_title,
				'id'    => $post->ID,
			)
		);
	}

	/**
	 * Creates the entity for the posts page blog archive.
	 *
	 * This method should only be used when the blog is handled via a separate page, i.e. when 'show_on_front' is set
	 * to 'page' and the 'page_for_posts' option is set. In this case the blog is technically a post itself, therefore
	 * its entity also includes an ID.
	 *
	 * @since 1.15.0
	 *
	 * @return Entity|null The entity for the posts blog archive, or null if not set.
	 */
	private static function create_entity_for_posts_blog() {
		$post_id = (int) get_option( 'page_for_posts' );
		if ( ! $post_id ) {
			return null;
		}

		$post = get_post( $post_id );
		if ( ! $post ) {
			return null;
		}

		return new Entity(
			get_permalink( $post ),
			array(
				'type'  => 'blog',
				'title' => $post->post_title,
				'id'    => $post->ID,
			)
		);
	}

	/**
	 * Creates the entity for the front page blog archive.
	 *
	 * This method should only be used when the front page is set to display the
	 * blog archive, i.e. is not technically a post itself.
	 *
	 * @since 1.15.0
	 *
	 * @return Entity The entity for the front blog archive.
	 */
	private static function create_entity_for_front_blog() {
		// The translation string intentionally omits the 'google-site-kit' text domain since it should use
		// WordPress core translations.
		return new Entity(
			user_trailingslashit( home_url() ),
			array(
				'type'  => 'blog',
				'title' => __( 'Home', 'default' ),
			)
		);
	}

	/**
	 * Creates the entity for a given term object, i.e. for a taxonomy term archive.
	 *
	 * @since 1.15.0
	 *
	 * @param WP_Term $term A WordPress term object.
	 * @return Entity The entity for the term.
	 */
	private static function create_entity_for_term( WP_Term $term ) {
		// See WordPress's `get_the_archive_title()` function for this behavior. The strings here intentionally omit
		// the 'google-site-kit' text domain since they should use WordPress core translations.
		switch ( $term->taxonomy ) {
			case 'category':
				$title  = $term->name;
				$prefix = _x( 'Category:', 'category archive title prefix', 'default' );
				break;
			case 'post_tag':
				$title  = $term->name;
				$prefix = _x( 'Tag:', 'tag archive title prefix', 'default' );
				break;
			case 'post_format':
				$prefix = '';
				switch ( $term->slug ) {
					case 'post-format-aside':
						$title = _x( 'Asides', 'post format archive title', 'default' );
						break;
					case 'post-format-gallery':
						$title = _x( 'Galleries', 'post format archive title', 'default' );
						break;
					case 'post-format-image':
						$title = _x( 'Images', 'post format archive title', 'default' );
						break;
					case 'post-format-video':
						$title = _x( 'Videos', 'post format archive title', 'default' );
						break;
					case 'post-format-quote':
						$title = _x( 'Quotes', 'post format archive title', 'default' );
						break;
					case 'post-format-link':
						$title = _x( 'Links', 'post format archive title', 'default' );
						break;
					case 'post-format-status':
						$title = _x( 'Statuses', 'post format archive title', 'default' );
						break;
					case 'post-format-audio':
						$title = _x( 'Audio', 'post format archive title', 'default' );
						break;
					case 'post-format-chat':
						$title = _x( 'Chats', 'post format archive title', 'default' );
						break;
				}
				break;
			default:
				$tax    = get_taxonomy( $term->taxonomy );
				$title  = $term->name;
				$prefix = sprintf(
					/* translators: %s: Taxonomy singular name. */
					_x( '%s:', 'taxonomy term archive title prefix', 'default' ),
					$tax->labels->singular_name
				);
		}

		return new Entity(
			get_term_link( $term ),
			array(
				'type'  => 'term',
				'title' => self::prefix_title( $title, $prefix ),
				'id'    => $term->term_id,
			)
		);
	}

	/**
	 * Creates the entity for a given user object, i.e. for an author archive.
	 *
	 * @since 1.15.0
	 *
	 * @param WP_User $user A WordPress user object.
	 * @return Entity The entity for the user.
	 */
	private static function create_entity_for_author( WP_User $user ) {
		// See WordPress's `get_the_archive_title()` function for this behavior. The string here intentionally omits
		// the 'google-site-kit' text domain since it should use WordPress core translations.
		$title  = $user->display_name;
		$prefix = _x( 'Author:', 'author archive title prefix', 'default' );

		return new Entity(
			get_author_posts_url( $user->ID, $user->user_nicename ),
			array(
				'type'  => 'user',
				'title' => self::prefix_title( $title, $prefix ),
				'id'    => $user->ID,
			)
		);
	}

	/**
	 * Creates the entity for a given post type object.
	 *
	 * @since 1.15.0
	 *
	 * @param WP_Post_Type $post_type A WordPress post type object.
	 * @return Entity The entity for the post type.
	 */
	private static function create_entity_for_post_type( WP_Post_Type $post_type ) {
		// See WordPress's `get_the_archive_title()` function for this behavior. The string here intentionally omits
		// the 'google-site-kit' text domain since it should use WordPress core translations.
		$title  = $post_type->labels->name;
		$prefix = _x( 'Archives:', 'post type archive title prefix', 'default' );

		return new Entity(
			get_post_type_archive_link( $post_type->name ),
			array(
				'type'  => 'post_type',
				'title' => self::prefix_title( $title, $prefix ),
			)
		);
	}

	/**
	 * Creates the entity for a date-based archive.
	 *
	 * The post specified has to any post from the query, in order to extract the relevant date information.
	 *
	 * @since 1.15.0
	 *
	 * @param WP_Post $queried_post A WordPress post object from the query.
	 * @param string  $type         Optional. Type of the date-based archive. Either 'year', 'month', or 'day'.
	 *                              Default is 'day'.
	 * @return Entity|null The entity for the date archive, or null if unable to parse date.
	 */
	private static function create_entity_for_date( WP_Post $queried_post, $type = 'day' ) {
		// See WordPress's `get_the_archive_title()` function for this behavior. The strings here intentionally omit
		// the 'google-site-kit' text domain since they should use WordPress core translations.
		switch ( $type ) {
			case 'year':
				$prefix          = _x( 'Year:', 'date archive title prefix', 'default' );
				$format          = _x( 'Y', 'yearly archives date format', 'default' );
				$url_func        = 'get_year_link';
				$url_func_format = 'Y';
				break;
			case 'month':
				$prefix          = _x( 'Month:', 'date archive title prefix', 'default' );
				$format          = _x( 'F Y', 'monthly archives date format', 'default' );
				$url_func        = 'get_month_link';
				$url_func_format = 'Y/m';
				break;
			default:
				$type            = 'day';
				$prefix          = _x( 'Day:', 'date archive title prefix', 'default' );
				$format          = _x( 'F j, Y', 'daily archives date format', 'default' );
				$url_func        = 'get_day_link';
				$url_func_format = 'Y/m/j';
		}

		$title = get_post_time( $format, false, $queried_post, true );

		$url_func_args = get_post_time( $url_func_format, false, $queried_post );
		if ( ! $url_func_args ) {
			return null; // Unable to parse date, likely there is none set.
		}
		$url_func_args = array_map( 'absint', explode( '/', $url_func_args ) );

		return new Entity(
			call_user_func_array( $url_func, $url_func_args ),
			array(
				'type'  => $type,
				'title' => self::prefix_title( $title, $prefix ),
			)
		);
	}

	/**
	 * Checks whether a given post is public, i.e. has a public URL.
	 *
	 * @since 1.15.0
	 *
	 * @param WP_Post $post A WordPress post object.
	 * @return bool True if the post is public, false otherwise.
	 */
	private static function is_post_public( WP_Post $post ) {
		// If post status isn't 'publish', the post is not public.
		if ( 'publish' !== get_post_status( $post ) ) {
			return false;
		}

		// If the post type overall is not publicly viewable, the post is not public.
		if ( ! is_post_type_viewable( $post->post_type ) ) {
			return false;
		}

		// Otherwise, the post is public.
		return true;
	}

	/**
	 * Gets the first post from a WordPress query.
	 *
	 * @since 1.15.0
	 *
	 * @param WP_Query $query WordPress query object. Must already have run the actual database query.
	 * @return WP_Post|null WordPress post object, or null if none found.
	 */
	private static function get_first_query_post( WP_Query $query ) {
		if ( ! $query->posts ) {
			return null;
		}

		$post = reset( $query->posts );
		if ( $post instanceof WP_Post ) {
			return $post;
		}

		if ( is_numeric( $post ) ) {
			return get_post( $post );
		}

		return null;
	}

	/**
	 * Combines an entity title and prefix.
	 *
	 * This is based on the WordPress core function `get_the_archive_title()`.
	 *
	 * @since 1.15.0
	 *
	 * @param string $title  The title.
	 * @param string $prefix The prefix to add, should end in a colon.
	 * @return string Resulting entity title.
	 */
	private static function prefix_title( $title, $prefix ) {
		if ( empty( $prefix ) ) {
			return $title;
		}

		// See WordPress's `get_the_archive_title()` function for this behavior. The string here intentionally omits
		// the 'google-site-kit' text domain since it should use WordPress core translations.
		return sprintf(
			/* translators: 1: Title prefix. 2: Title. */
			_x( '%1$s %2$s', 'archive title', 'default' ),
			$prefix,
			$title
		);
	}
}<|MERGE_RESOLUTION|>--- conflicted
+++ resolved
@@ -81,15 +81,7 @@
 			return null;
 		}
 
-<<<<<<< HEAD
-		WP_Context_Switcher::switch_context( WP_Context_Switcher::CONTEXT_FRONT );
-
-		$query->get_posts();
-=======
 		WP_Query_Factory::run_query( $query );
->>>>>>> 2f653ccd
-
-		WP_Context_Switcher::restore_context();
 
 		return self::from_wp_query( $query );
 	}
