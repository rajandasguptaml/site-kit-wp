--- conflicted
+++ resolved
@@ -47,14 +47,10 @@
 
 		$query_args = self::parse_wp_query_args( $url_path_vars, $url_query_vars );
 
-<<<<<<< HEAD
 		$restore_context = WP_Context_Switcher::with_frontend_context();
 
-		$query = new WP_Query();
-=======
 		// Return extended version of `WP_Query` with self-contained 404 detection.
 		$query = new Synthetic_WP_Query();
->>>>>>> d8a53b6b
 		$query->parse_query( $query_args );
 		$query->enable_404_detection( true );
 
@@ -64,72 +60,6 @@
 	}
 
 	/**
-<<<<<<< HEAD
-	 * Runs the query for the given `WP_Query` instance.
-	 *
-	 * This method should be used in favor of calling `WP_Query::get_posts()` on custom `WP_Query` instances, to ensure
-	 * that supplemental logic such as detecting a 404 state is run as well.
-	 *
-	 * The majority of the code is a copy of `WP::handle_404()`.
-	 *
-	 * @since n.e.x.t
-	 *
-	 * @param WP_Query $query WordPress query instance to run the query on.
-	 */
-	public static function run_query( WP_Query $query ) {
-		$restore_context = WP_Context_Switcher::with_frontend_context();
-
-		$query->get_posts();
-
-		$restore_context();
-
-		// Check if this is a single paginated post query.
-		if ( $query->posts && $query->is_singular() && $query->post && ! empty( $query->query_vars['page'] ) ) {
-			// If the post is actually paged and the 'page' query var is within bounds, it's all good.
-			$next = '<!--nextpage-->';
-			if ( false !== strpos( $query->post->post_content, $next ) && (int) trim( $query->query_vars['page'], '/' ) <= ( substr_count( $query->post->post_content, $next ) + 1 ) ) {
-				return;
-			}
-
-			// Otherwise, this query is out of bounds, so set a 404.
-			$query->set_404();
-			return;
-		}
-
-		// If no posts were found, this is technically a 404.
-		if ( ! $query->posts ) {
-			// If this is a paginated query (i.e. out of bounds), always consider it a 404.
-			if ( $query->is_paged() ) {
-				$query->set_404();
-				return;
-			}
-
-			// If this is an author archive, don't consider it a 404 if the author exists.
-			if ( $query->is_author() ) {
-				$author = $query->get( 'author' );
-				if ( is_numeric( $author ) && $author > 0 && is_user_member_of_blog( $author ) ) {
-					return;
-				}
-			}
-
-			// If this is a valid taxonomy or post type archive, don't consider it a 404.
-			if ( ( $query->is_category() || $query->is_tag() || $query->is_tax() || $query->is_post_type_archive() ) && $query->get_queried_object() ) {
-				return;
-			}
-
-			// If this is a search results page or the home index, don't consider it a 404.
-			if ( $query->is_home() || $query->is_search() ) {
-				return;
-			}
-
-			// Otherwise, set a 404.
-			$query->set_404();
-		}
-	}
-
-	/**
-=======
->>>>>>> d8a53b6b
 	 * Normalizes the URL for further processing.
 	 *
 	 * @since 1.15.0
