<?php
/**
 * Class Google\Site_Kit\Core\Authentication\Clients\OAuth_Client
 *
 * @package   Google\Site_Kit
 * @copyright 2019 Google LLC
 * @license   https://www.apache.org/licenses/LICENSE-2.0 Apache License 2.0
 * @link      https://sitekit.withgoogle.com
 */

namespace Google\Site_Kit\Core\Authentication\Clients;

use Google\Site_Kit\Context;
use Google\Site_Kit\Core\Storage\Options;
use Google\Site_Kit\Core\Storage\User_Options;
use Google\Site_Kit\Core\Storage\Encrypted_Options;
use Google\Site_Kit\Core\Storage\Encrypted_User_Options;
use Google\Site_Kit\Core\Authentication\Credentials;
use Google\Site_Kit\Core\Authentication\Verification;
use Google\Site_Kit\Core\Authentication\Google_Proxy;
use Google\Site_Kit\Modules\Search_Console;
use Google\Site_Kit\Modules\Site_Verification;
use Google\Site_Kit_Dependencies\Google_Client;
use Exception;

/**
 * Class for connecting to Google APIs via OAuth.
 *
 * @since 1.0.0
 * @access private
 * @ignore
 */
final class OAuth_Client {

	const OPTION_ACCESS_TOKEN            = 'googlesitekit_access_token';
	const OPTION_ACCESS_TOKEN_EXPIRES_IN = 'googlesitekit_access_token_expires_in';
	const OPTION_ACCESS_TOKEN_CREATED    = 'googlesitekit_access_token_created_at';
	const OPTION_REFRESH_TOKEN           = 'googlesitekit_refresh_token';
	const OPTION_REDIRECT_URL            = 'googlesitekit_redirect_url';
	const OPTION_AUTH_SCOPES             = 'googlesitekit_auth_scopes';
	const OPTION_ERROR_CODE              = 'googlesitekit_error_code';
	const OPTION_PROXY_ACCESS_CODE       = 'googlesitekit_proxy_access_code';

	/**
	 * Plugin context.
	 *
	 * @since 1.0.0
	 * @var Context
	 */
	private $context;

	/**
	 * Options instance
	 *
	 * @since 1.0.0
	 * @var Options
	 */
	private $options;

	/**
	 * User_Options instance
	 *
	 * @since 1.0.0
	 * @var User_Options
	 */
	private $user_options;

	/**
	 * Encrypted_Options instance
	 *
	 * @since 1.0.0
	 * @var Encrypted_Options
	 */
	private $encrypted_options;

	/**
	 * Encrypted_User_Options instance
	 *
	 * @since 1.0.0
	 * @var Encrypted_User_Options
	 */
	private $encrypted_user_options;

	/**
	 * OAuth credentials instance.
	 *
	 * @since 1.0.0
	 * @var Credentials
	 */
	private $credentials;

	/**
	 * Google_Proxy instance.
	 *
	 * @since 1.1.2
	 * @var Google_Proxy
	 */
	private $google_proxy;

	/**
	 * Google Client object.
	 *
	 * @since 1.0.0
	 * @var Google_Client
	 */
	private $google_client;

	/**
	 * Access token for communication with Google APIs, for temporary storage.
	 *
	 * @since 1.0.0
	 * @var string
	 */
	private $access_token = '';

	/**
	 * Refresh token to refresh access token, for temporary storage.
	 *
	 * @since 1.0.0
	 * @var string
	 */
	private $refresh_token = '';

	/**
	 * OAuth2 client credentials data, for temporary storage.
	 *
	 * @since 1.0.0
	 * @var object|null
	 */
	private $client_credentials = false;

	/**
	 * Constructor.
	 *
	 * @since 1.0.0
	 *
	 * @param Context      $context      Plugin context.
	 * @param Options      $options      Optional. Option API instance. Default is a new instance.
	 * @param User_Options $user_options Optional. User Option API instance. Default is a new instance.
	 * @param Credentials  $credentials  Optional. Credentials instance. Default is a new instance from $options.
	 * @param Google_Proxy $google_proxy Optional. Google proxy instance. Default is a new instance.
	 */
	public function __construct(
		Context $context,
		Options $options = null,
		User_Options $user_options = null,
		Credentials $credentials = null,
		Google_Proxy $google_proxy = null
	) {
		$this->context = $context;

		if ( ! $options ) {
			$options = new Options( $this->context );
		}
		$this->options = $options;

		if ( ! $user_options ) {
			$user_options = new User_Options( $this->context );
		}
		$this->user_options = $user_options;

		$this->encrypted_options      = new Encrypted_Options( $this->options );
		$this->encrypted_user_options = new Encrypted_User_Options( $this->user_options );

		if ( ! $credentials ) {
			$credentials = new Credentials( $this->options );
		}
		$this->credentials = $credentials;

		if ( ! $google_proxy ) {
			$google_proxy = new Google_Proxy( $this->context );
		}
		$this->google_proxy = $google_proxy;
	}

	/**
	 * Gets the Google client object.
	 *
	 * @since 1.0.0
	 *
	 * @return Google_Client Google client object.
	 */
	public function get_client() {
		if ( $this->google_client instanceof Google_Client ) {
			return $this->google_client;
		}

		if ( $this->using_proxy() ) {
			$this->google_client = new Google_Proxy_Client(
				array(
					'proxy_base_path' => $this->google_proxy->url(),
				)
			);
		} else {
			$this->google_client = new Google_Client();
		}

		// Return unconfigured client if credentials not yet set.
		$client_credentials = $this->get_client_credentials();
		if ( ! $client_credentials ) {
			return $this->google_client;
		}

		try {
			$this->google_client->setAuthConfig( (array) $client_credentials->web );
		} catch ( Exception $e ) {
			return $this->google_client;
		}

		// Offline access so we can access the refresh token even when the user is logged out.
		$this->google_client->setAccessType( 'offline' );
		$this->google_client->setPrompt( 'consent' );

		$this->google_client->setRedirectUri( $this->get_redirect_uri() );

		$this->google_client->setScopes( $this->get_required_scopes() );
		$this->google_client->prepareScopes();

		$access_token = $this->get_access_token();

		// Return unconfigured client if access token not yet set.
		if ( empty( $access_token ) ) {
			return $this->google_client;
		}

		$token = array(
			'access_token'  => $access_token,
			'expires_in'    => $this->user_options->get( self::OPTION_ACCESS_TOKEN_EXPIRES_IN ),
			'created'       => $this->user_options->get( self::OPTION_ACCESS_TOKEN_CREATED ),
			'refresh_token' => $this->get_refresh_token(),
		);

		$this->google_client->setAccessToken( $token );

		// This is called when the client refreshes the access token on-the-fly.
		$this->google_client->setTokenCallback(
			function( $cache_key, $access_token ) {
				// All we can do here is assume an hour as it usually is.
				$this->set_access_token( $access_token, HOUR_IN_SECONDS );
			}
		);

		// If the token expired or is going to expire in the next 30 seconds.
		if ( $this->google_client->isAccessTokenExpired() ) {
			$this->refresh_token();
		}

		return $this->google_client;
	}

	/**
	 * Refreshes the access token.
	 *
	 * @since 1.0.0
	 */
	public function refresh_token() {
		$refresh_token = $this->get_refresh_token();
		if ( empty( $refresh_token ) ) {
			$this->revoke_token();
			$this->user_options->set( self::OPTION_ERROR_CODE, 'refresh_token_not_exist' );
			return;
		}

		// Stop if google_client not initialized yet.
		if ( ! $this->google_client instanceof Google_Client ) {
			return;
		}

		try {
			$authentication_token = $this->google_client->fetchAccessTokenWithRefreshToken( $refresh_token );
		} catch ( Google_Proxy_Exception $e ) {
			$this->user_options->set( self::OPTION_ERROR_CODE, $e->getMessage() );
			$this->user_options->set( self::OPTION_PROXY_ACCESS_CODE, $e->getAccessCode() );
			return;
		} catch ( \Exception $e ) {
			$error_code = 'invalid_grant';
			if ( $this->using_proxy() ) { // Only the Google_Proxy_Client exposes the real error response.
				$error_code = $e->getMessage();
			}
			// Revoke and delete user connection data if the refresh token is invalid or expired.
			if ( 'invalid_grant' === $error_code ) {
				$this->revoke_token();
			}
			$this->user_options->set( self::OPTION_ERROR_CODE, $error_code );
			return;
		}

		if ( ! isset( $authentication_token['access_token'] ) ) {
			$this->user_options->set( self::OPTION_ERROR_CODE, 'access_token_not_received' );
			return;
		}

		$this->set_access_token(
			$authentication_token['access_token'],
			isset( $authentication_token['expires_in'] ) ? $authentication_token['expires_in'] : '',
			isset( $authentication_token['created'] ) ? $authentication_token['created'] : 0
		);

		$refresh_token = $this->get_client()->getRefreshToken();
		$this->set_refresh_token( $refresh_token );
	}

	/**
	 * Revokes the access token.
	 *
	 * @since 1.0.0
	 */
	public function revoke_token() {
		try {
			$this->get_client()->revokeToken();
		} catch ( \Exception $e ) { // phpcs:ignore Generic.CodeAnalysis.EmptyStatement
			// No special handling, we just need to make sure this goes through.
		}

		$this->delete_token();
	}

	/**
	 * Gets the list of currently required Google OAuth scopes.
	 *
	 * @since 1.0.0
	 * @see https://developers.google.com/identity/protocols/googlescopes
	 *
	 * @return array List of Google OAuth scopes.
	 */
	public function get_required_scopes() {
		/**
		 * Filters the list of required Google OAuth scopes.
		 *
		 * See all Google oauth scopes here: https://developers.google.com/identity/protocols/googlescopes
		 *
		 * @since 1.0.0
		 *
		 * @param array $scopes List of scopes.
		 */
		$scopes = (array) apply_filters( 'googlesitekit_auth_scopes', array() );

		return array_unique(
			array_merge(
				// Default scopes that are always required.
				array(
					'openid',
					'https://www.googleapis.com/auth/userinfo.profile',
					'https://www.googleapis.com/auth/userinfo.email',
				),
				$scopes
			)
		);
	}

	/**
	 * Gets the list of currently granted Google OAuth scopes for the current user.
	 *
	 * @since 1.0.0
	 * @see https://developers.google.com/identity/protocols/googlescopes
	 *
	 * @return array List of Google OAuth scopes.
	 */
	public function get_granted_scopes() {
		return array_values( (array) $this->user_options->get( self::OPTION_AUTH_SCOPES ) );
	}

	/**
	 * Sets the list of currently granted Google OAuth scopes for the current user.
	 *
	 * @since 1.0.0
	 * @see https://developers.google.com/identity/protocols/googlescopes
	 *
	 * @param array $scopes List of Google OAuth scopes.
	 * @return bool True on success, false on failure.
	 */
	public function set_granted_scopes( $scopes ) {
		$scopes = array_filter( $scopes, 'is_string' );

		return $this->user_options->set( self::OPTION_AUTH_SCOPES, $scopes );
	}

	/**
	 * Gets the current user's OAuth access token.
	 *
	 * @since 1.0.0
	 *
	 * @return string|bool Access token if it exists, false otherwise.
	 */
	public function get_access_token() {
		if ( ! empty( $this->access_token ) ) {
			return $this->access_token;
		}

		$access_token = $this->encrypted_user_options->get( self::OPTION_ACCESS_TOKEN );

		if ( ! $access_token ) {
			return false;
		}

		$this->access_token = $access_token;

		return $this->access_token;
	}

	/**
	 * Sets the current user's OAuth access token.
	 *
	 * @since 1.0.0
	 *
	 * @param string $access_token New access token.
	 * @param int    $expires_in   TTL of the access token in seconds.
	 * @param int    $created      Optional. Timestamp when the token was created, in GMT. Default is the current time.
	 * @return bool True on success, false on failure.
	 */
	public function set_access_token( $access_token, $expires_in, $created = 0 ) {
		// Bail early if nothing change.
		if ( $this->get_access_token() === $access_token ) {
			return true;
		}

		$this->access_token = $access_token;

		// If not provided, assume current GMT time.
		if ( empty( $created ) ) {
			$created = current_time( 'timestamp', 1 );
		}

		$this->user_options->set( self::OPTION_ACCESS_TOKEN_EXPIRES_IN, $expires_in );
		$this->user_options->set( self::OPTION_ACCESS_TOKEN_CREATED, $created );

		return $this->encrypted_user_options->set( self::OPTION_ACCESS_TOKEN, $this->access_token );
	}

	/**
	 * Gets the current user's OAuth refresh token.
	 *
	 * @since 1.0.0
	 *
	 * @return string|bool Refresh token if it exists, false otherwise.
	 */
	public function get_refresh_token() {
		if ( ! empty( $this->refresh_token ) ) {
			return $this->refresh_token;
		}

		$refresh_token = $this->encrypted_user_options->get( self::OPTION_REFRESH_TOKEN );

		if ( ! $refresh_token ) {
			return false;
		}

		$this->refresh_token = $refresh_token;

		return $this->refresh_token;
	}

	/**
	 * Sets the current user's OAuth refresh token.
	 *
	 * @since 1.0.0
	 *
	 * @param string $refresh_token New refresh token.
	 * @return bool True on success, false on failure.
	 */
	public function set_refresh_token( $refresh_token ) {
		// Bail early if nothing change.
		if ( $this->get_refresh_token() === $refresh_token ) {
			return true;
		}

		$this->refresh_token = $refresh_token;

		return $this->encrypted_user_options->set( self::OPTION_REFRESH_TOKEN, $this->refresh_token );
	}

	/**
	 * Gets the authentication URL.
	 *
	 * @since 1.0.0
	 *
	 * @param string $redirect_url Redirect URL after authentication.
	 * @return string Authentication URL.
	 */
	public function get_authentication_url( $redirect_url = '' ) {
		if ( empty( $redirect_url ) ) {
			$redirect_url = $this->context->admin_url( 'splash' );
		}

		$redirect_url = add_query_arg( array( 'notification' => 'authentication_success' ), $redirect_url );
		// Ensure we remove error query string.
		$redirect_url = remove_query_arg( 'error', $redirect_url );

		$this->user_options->set( self::OPTION_REDIRECT_URL, $redirect_url );

		// Ensure the latest required scopes are requested.
		$this->get_client()->setScopes( $this->get_required_scopes() );

		return $this->get_client()->createAuthUrl();
	}

	/**
	 * Redirects the current user to the Google OAuth consent screen, or processes a response from that consent
	 * screen if present.
	 *
	 * @since 1.0.0
	 */
	public function authorize_user() {
		$code       = $this->context->input()->filter( INPUT_GET, 'code', FILTER_SANITIZE_STRING );
		$error_code = $this->context->input()->filter( INPUT_GET, 'error', FILTER_SANITIZE_STRING );
		// If the OAuth redirects with an error code, handle it.
		if ( ! empty( $error_code ) ) {
			$this->user_options->set( self::OPTION_ERROR_CODE, $error_code );
			wp_safe_redirect( admin_url() );
			exit();
		}

		if ( ! $this->credentials->has() ) {
			$this->user_options->set( self::OPTION_ERROR_CODE, 'oauth_credentials_not_exist' );
			wp_safe_redirect( admin_url() );
			exit();
		}

		try {
			$authentication_token = $this->get_client()->fetchAccessTokenWithAuthCode( $code );
		} catch ( Google_Proxy_Exception $e ) {
			wp_safe_redirect( $this->get_proxy_setup_url( $e->getAccessCode(), $e->getMessage() ) );
			exit();
		} catch ( Exception $e ) {
			$error_code = 'invalid_code';
			if ( $this->using_proxy() ) { // Only the Google_Proxy_Client exposes the real error response.
				$error_code = $e->getMessage();
			}
			$this->user_options->set( self::OPTION_ERROR_CODE, $error_code );
			wp_safe_redirect( admin_url() );
			exit();
		}

		if ( ! isset( $authentication_token['access_token'] ) ) {
			$this->user_options->set( self::OPTION_ERROR_CODE, 'access_token_not_received' );
			wp_safe_redirect( admin_url() );
			exit();
		}

		$this->set_access_token(
			$authentication_token['access_token'],
			isset( $authentication_token['expires_in'] ) ? $authentication_token['expires_in'] : '',
			isset( $authentication_token['created'] ) ? $authentication_token['created'] : 0
		);

		// Update the site refresh token.
		$refresh_token = $this->get_client()->getRefreshToken();
		$this->set_refresh_token( $refresh_token );

		// Update granted scopes.
		if ( isset( $authentication_token['scope'] ) ) {
<<<<<<< HEAD
			$scopes = explode( ' ', sanitize_text_field( $authentication_token['scope'] ) );
		} elseif ( isset( $_GET['scope'] ) ) { // phpcs:ignore WordPress.Security.NonceVerification.NoNonceVerification
			$scopes = explode( ' ', sanitize_text_field( $_GET['scope'] ) ); // phpcs:ignore WordPress.Security.NonceVerification.NoNonceVerification
=======
			$scopes = explode( ' ', $authentication_token['scope'] );
		} elseif ( $this->context->input()->filter( INPUT_GET, 'scope' ) ) {
			$scope  = $this->context->input()->filter( INPUT_GET, 'scope', FILTER_SANITIZE_STRING );
			$scopes = explode( ' ', $scope );
>>>>>>> ca665a5c
		} else {
			$scopes = $this->get_required_scopes();
		}
		$scopes = array_filter(
			$scopes,
			function( $scope ) {
				if ( ! is_string( $scope ) ) {
					return false;
				}
				if ( in_array( $scope, array( 'openid', 'profile', 'email' ), true ) ) {
					return true;
				}
				return 0 === strpos( $scope, 'https://www.googleapis.com/auth/' );
			}
		);
		$this->set_granted_scopes( $scopes );

		// If using the proxy, these values can reliably be set at this point because the proxy already took care of
		// them.
		// TODO: In the future, once the old authentication mechanism no longer exists, this should be resolved in
		// another way.
		if ( $this->using_proxy() ) {
			$this->user_options->set( Verification::OPTION, 'verified' );
			$this->options->set( Search_Console::PROPERTY_OPTION, trailingslashit( $this->context->get_reference_site_url() ) );
		}

		$redirect_url = $this->user_options->get( self::OPTION_REDIRECT_URL );

		if ( $redirect_url ) {
			$parts  = wp_parse_url( $redirect_url );
			$reauth = strpos( $parts['query'], 'reAuth=true' );
			if ( false === $reauth ) {
				$redirect_url = add_query_arg( array( 'notification' => 'authentication_success' ), $redirect_url );
			}
			$this->user_options->delete( self::OPTION_REDIRECT_URL );
		} else {
			// No redirect_url is set, use default page.
			$redirect_url = $this->context->admin_url( 'splash', array( 'notification' => 'authentication_success' ) );
		}

		wp_safe_redirect( $redirect_url );
		exit();
	}

	/**
	 * Determines whether the authentication proxy is used.
	 *
	 * In order to streamline the setup and authentication flow, the plugin uses a proxy mechanism based on an external
	 * service. This can be overridden by providing actual GCP credentials with the {@see 'googlesitekit_oauth_secret'}
	 * filter.
	 *
	 * @since 1.0.0
	 *
	 * @return bool True if proxy authentication is used, false otherwise.
	 */
	public function using_proxy() {
		$credentials = $this->get_client_credentials();

		// If no credentials yet, assume true.
		if ( ! is_object( $credentials ) || empty( $credentials->web->client_id ) ) {
			return true;
		}

		// If proxy credentials, return true.
		if ( false !== strpos( $credentials->web->client_id, '.apps.sitekit.withgoogle.com' ) ) {
			return true;
		}

		return false;
	}

	/**
	 * Returns the setup URL to the authentication proxy.
	 *
	 * @since 1.0.0
	 * @since 1.1.2 Added googlesitekit_proxy_setup_url_params filter.
	 *
	 * @param string $access_code Optional. Temporary access code for an undelegated access token. Default empty string.
	 * @param string $error_code  Optional. Error code, if the user should be redirected because of an error. Default empty string.
	 * @return string URL to the setup page on the authentication proxy.
	 */
	public function get_proxy_setup_url( $access_code = '', $error_code = '' ) {
		$query_params = array(
			'version'  => GOOGLESITEKIT_VERSION,
			'scope'    => rawurlencode( implode( ' ', $this->get_required_scopes() ) ),
			'supports' => rawurlencode( implode( ' ', $this->get_proxy_setup_supports() ) ),
			'nonce'    => rawurlencode( wp_create_nonce( Google_Proxy::ACTION_SETUP ) ),
		);

		if ( ! empty( $access_code ) ) {
			$query_params['code'] = $access_code;
		}

		if ( $this->credentials->has() ) {
			$query_params['site_id'] = $this->credentials->get()['oauth2_client_id'];
		}

		/**
		 * Filters parameters included in proxy setup URL.
		 *
		 * @since 1.1.2
		 *
		 * @param string $access_code Temporary access code for an undelegated access token.
		 * @param string $error_code  Error code, if the user should be redirected because of an error.
		 */
		$query_params = apply_filters( 'googlesitekit_proxy_setup_url_params', $query_params, $access_code, $error_code );

		// If no site identification information is present, we need to provide details for a new site.
		if ( empty( $query_params['site_id'] ) && empty( $query_params['site_code'] ) ) {
			$home_url           = home_url();
			$home_url_no_scheme = str_replace( array( 'http://', 'https://' ), '', $home_url );
			$rest_root          = str_replace( array( 'http://', 'https://', $home_url_no_scheme ), '', rest_url() );
			$admin_root         = str_replace( array( 'http://', 'https://', $home_url_no_scheme ), '', admin_url() );

			$query_params['name']       = rawurlencode( wp_specialchars_decode( get_bloginfo( 'name' ) ) );
			$query_params['url']        = rawurlencode( $home_url );
			$query_params['rest_root']  = rawurlencode( $rest_root );
			$query_params['admin_root'] = rawurlencode( $admin_root );
		}

		return add_query_arg( $query_params, $this->google_proxy->url( Google_Proxy::SETUP_URI ) );
	}

	/**
	 * Gets the list of features to declare support for when setting up with the proxy.
	 *
	 * @since 1.1.0
	 * @since 1.1.2 Added 'credentials_retrieval'
	 * @return array Array of supported features.
	 */
	private function get_proxy_setup_supports() {
		return array_filter(
			array(
				'credentials_retrieval',
				$this->supports_file_verification() ? 'file_verification' : false,
			)
		);
	}

	/**
	 * Checks if the site supports file-based site verification.
	 *
	 * The site must be a root install, with no path in the home URL
	 * to be able to serve the verification response properly.
	 *
	 * @since 1.1.0
	 * @see \WP_Rewrite::rewrite_rules for robots.txt
	 *
	 * @return bool
	 */
	private function supports_file_verification() {
		$home_path = wp_parse_url( home_url(), PHP_URL_PATH );

		return ( ! $home_path || '/' === $home_path );
	}

	/**
	 * Returns the permissions URL to the authentication proxy.
	 *
	 * This only returns a URL if the user already has an access token set.
	 *
	 * @since 1.0.0
	 *
	 * @return string URL to the permissions page on the authentication proxy on success,
	 *                or empty string on failure.
	 */
	public function get_proxy_permissions_url() {
		$access_token = $this->get_access_token();
		if ( empty( $access_token ) ) {
			return '';
		}

		$query_args = array( 'token' => $access_token );

		$credentials = $this->get_client_credentials();
		if ( is_object( $credentials ) && ! empty( $credentials->web->client_id ) ) {
			$query_args['site_id'] = $credentials->web->client_id;
		}

		return add_query_arg( $query_args, $this->google_proxy->url( Google_Proxy::PERMISSIONS_URI ) );
	}

	/**
	 * Converts the given error code to a user-facing message.
	 *
	 * @since 1.0.0
	 *
	 * @param string $error_code Error code.
	 * @return string Error message.
	 */
	public function get_error_message( $error_code ) {
		switch ( $error_code ) {
			case 'oauth_credentials_not_exist':
				return __( 'Unable to authenticate Site Kit, as no client credentials exist.', 'google-site-kit' );
			case 'refresh_token_not_exist':
				return __( 'Unable to refresh access token, as no refresh token exists.', 'google-site-kit' );
			case 'cannot_log_in':
				return __( 'Internal error that the Google login redirect failed.', 'google-site-kit' );
			case 'invalid_code':
				return __( 'Unable to receive access token because of an empty authorization code.', 'google-site-kit' );
			case 'access_token_not_received':
				return __( 'Unable to receive access token because of an unknown error.', 'google-site-kit' );
			// The following messages are based on https://tools.ietf.org/html/rfc6749#section-5.2.
			case 'invalid_request':
				return __( 'Unable to receive access token because of an invalid OAuth request.', 'google-site-kit' );
			case 'invalid_client':
				return __( 'Unable to receive access token because of an invalid client.', 'google-site-kit' );
			case 'invalid_grant':
				return __( 'Unable to receive access token because of an invalid authorization code or refresh token.', 'google-site-kit' );
			case 'unauthorized_client':
				return __( 'Unable to receive access token because of an unauthorized client.', 'google-site-kit' );
			case 'unsupported_grant_type':
				return __( 'Unable to receive access token because of an unsupported grant type.', 'google-site-kit' );
			default:
				/* translators: %s: error code from API */
				return sprintf( __( 'Unknown Error (code: %s).', 'google-site-kit' ), $error_code );
		}
	}

	/**
	 * Deletes the current user's token and all associated data.
	 *
	 * @since 1.0.3
	 */
	private function delete_token() {
		$this->user_options->delete( self::OPTION_ACCESS_TOKEN );
		$this->user_options->delete( self::OPTION_ACCESS_TOKEN_EXPIRES_IN );
		$this->user_options->delete( self::OPTION_ACCESS_TOKEN_CREATED );
		$this->user_options->delete( self::OPTION_REFRESH_TOKEN );
		$this->user_options->delete( self::OPTION_REDIRECT_URL );
		$this->user_options->delete( self::OPTION_AUTH_SCOPES );
		$this->user_options->delete( self::OPTION_ERROR_CODE );
		$this->user_options->delete( self::OPTION_PROXY_ACCESS_CODE );
	}

	/**
	 * Gets the OAuth redirect URI that listens to the callback request.
	 *
	 * @since 1.0.0
	 *
	 * @return string OAuth redirect URI.
	 */
	private function get_redirect_uri() {
		return add_query_arg( 'oauth2callback', '1', untrailingslashit( home_url() ) );
	}

	/**
	 * Retrieves the OAuth credentials object.
	 *
	 * @since 1.0.0
	 *
	 * @return object|null Credentials object with `web` property, or null if no credentials available.
	 */
	private function get_client_credentials() {
		if ( false !== $this->client_credentials ) {
			return $this->client_credentials;
		}

		if ( ! $this->credentials->has() ) {
			return null;
		}

		$credentials = $this->credentials->get();

		$this->client_credentials = (object) array(
			'web' => (object) array(
				'client_id'                   => $credentials['oauth2_client_id'],
				'client_secret'               => $credentials['oauth2_client_secret'],
				'auth_uri'                    => 'https://accounts.google.com/o/oauth2/auth',
				'token_uri'                   => 'https://oauth2.googleapis.com/token',
				'auth_provider_x509_cert_url' => 'https://www.googleapis.com/oauth2/v1/certs',
				'redirect_uris'               => array( $this->get_redirect_uri() ),
			),
		);

		return $this->client_credentials;
	}
}<|MERGE_RESOLUTION|>--- conflicted
+++ resolved
@@ -549,16 +549,10 @@
 
 		// Update granted scopes.
 		if ( isset( $authentication_token['scope'] ) ) {
-<<<<<<< HEAD
 			$scopes = explode( ' ', sanitize_text_field( $authentication_token['scope'] ) );
-		} elseif ( isset( $_GET['scope'] ) ) { // phpcs:ignore WordPress.Security.NonceVerification.NoNonceVerification
-			$scopes = explode( ' ', sanitize_text_field( $_GET['scope'] ) ); // phpcs:ignore WordPress.Security.NonceVerification.NoNonceVerification
-=======
-			$scopes = explode( ' ', $authentication_token['scope'] );
 		} elseif ( $this->context->input()->filter( INPUT_GET, 'scope' ) ) {
 			$scope  = $this->context->input()->filter( INPUT_GET, 'scope', FILTER_SANITIZE_STRING );
 			$scopes = explode( ' ', $scope );
->>>>>>> ca665a5c
 		} else {
 			$scopes = $this->get_required_scopes();
 		}
