--- conflicted
+++ resolved
@@ -128,11 +128,7 @@
 
 
 	/**
-<<<<<<< HEAD
-	 * Handles an error response from a request to fetch an auth token.
-=======
 	 * Handles an erroneous response from a request to fetch an auth token.
->>>>>>> b5007ef6
 	 *
 	 * @since n.e.x.t
 	 *
