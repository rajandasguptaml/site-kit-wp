<?php
/**
 * Class Google\Site_Kit\Core\REST_API\REST_Routes
 *
 * @package   Google\Site_Kit
 * @copyright 2019 Google LLC
 * @license   https://www.apache.org/licenses/LICENSE-2.0 Apache License 2.0
 * @link      https://sitekit.withgoogle.com
 */

namespace Google\Site_Kit\Core\REST_API;

use Google\Site_Kit\Context;
use Google\Site_Kit\Core\Modules\Modules;
use Google\Site_Kit\Core\Modules\Module;
use Google\Site_Kit\Core\Permissions\Permissions;
use Google\Site_Kit\Core\Authentication\Authentication;
use Google\Site_Kit\Core\Util\Developer_Plugin_Installer;
use Google\Site_Kit\Core\Util\Reset;
use WP_Post;
use WP_REST_Server;
use WP_REST_Request;
use WP_REST_Response;
use WP_Error;

/**
 * Class managing REST API routes.
 *
 * @since 1.0.0
 * @access private
 * @ignore
 */
final class REST_Routes {

	const REST_ROOT = 'google-site-kit/v1';

	/**
	 * Plugin context.
	 *
	 * @since 1.0.0
	 * @var Context
	 */
	private $context;

	/**
	 * Authentication instance.
	 *
	 * @since 1.0.0
	 * @var Authentication
	 */
	protected $authentication;

	/**
	 * Modules instance.
	 *
	 * @since 1.0.0
	 * @var Modules
	 */
	protected $modules;

	/**
	 * Constructor.
	 *
	 * @since 1.0.0
	 *
	 * @param Context        $context        Plugin context.
	 * @param Authentication $authentication Optional. Authentication instance. Default is a new instance.
	 * @param Modules        $modules        Optional. Modules instance. Default is a new instance.
	 */
	public function __construct( Context $context, Authentication $authentication = null, Modules $modules = null ) {
		$this->context = $context;

		if ( ! $authentication ) {
			$authentication = new Authentication( $this->context );
		}
		$this->authentication = $authentication;

		if ( ! $modules ) {
			$modules = new Modules( $this->context, null, null, $this->authentication );
		}
		$this->modules = $modules;
	}

	/**
	 * Registers functionality through WordPress hooks.
	 *
	 * @since 1.0.0
	 */
	public function register() {
		add_action(
			'rest_api_init',
			function( $server ) {
				$this->register_routes( $server );
			}
		);

		add_filter(
			'do_parse_request',
			function( $do_parse_request, $wp ) {
				add_filter(
					'query_vars',
					function( $vars ) use ( $wp ) {
<<<<<<< HEAD
						// Unsets standard public query vars to escape conflicts between WorPress core
						// and Google Site Kit APIs which happen when WordPress incorrectly parses request
						// arguments.
						$namespace = rest_get_url_prefix() . '/' . self::REST_ROOT;
						if ( substr( $wp->request, 0, strlen( $namespace ) ) === $namespace ) {
							// List of variable names to remove from public query variables list.
							$unset_vars = array( 'orderby' );
							foreach ( $unset_vars as $unset_var ) {
								unset( $vars[ array_search( $unset_var, $vars, true ) ] );
							}
=======
						// Unsets standard public query vars to escape conflicts between WordPress core
						// and Google Site Kit APIs which happen when WordPress incorrectly parses request
						// arguments.

						$unset_vars = ( $wp->request && stripos( $wp->request, trailingslashit( rest_get_url_prefix() ) . self::REST_ROOT ) !== false ) // Check regular permalinks.
							|| ( empty( $wp->request ) && stripos( $this->context->input()->filter( INPUT_GET, 'rest_route' ), self::REST_ROOT ) !== false ); // Check plain permalinks.

						if ( $unset_vars ) {
							// List of variable names to remove from public query variables list.
							return array_values(
								array_diff(
									$vars,
									array(
										'orderby',
									)
								)
							);
>>>>>>> 3bcf63c6
						}

						return $vars;
					}
				);
				return $do_parse_request;
			},
			10,
			2
		);
	}

	/**
	 * Registers all REST routes.
	 *
	 * @since 1.0.0
	 *
	 * @param WP_REST_Server $server WordPress REST server instance.
	 */
	private function register_routes( WP_REST_Server $server ) {
		$routes = $this->get_routes();

		array_walk(
			$routes,
			function( REST_Route $route ) use ( $server ) {
				$this->register_route( $route, $server );
			}
		);
	}

	/**
	 * Registers the given REST route on the passed server object.
	 *
	 * @since 1.0.0
	 *
	 * @param REST_Route     $route  REST route.
	 * @param WP_REST_Server $server WordPress REST server instance.
	 */
	protected function register_route( REST_Route $route, WP_REST_Server $server ) {
		$route_uri = '/' . self::REST_ROOT . '/' . trim( $route->get_uri(), '/' );
		$args      = $route->get_args();

		$server->register_route( self::REST_ROOT, $route_uri, $args );
	}

	/**
	 * Gets available REST routes.
	 *
	 * @since 1.0.0
	 * @since 1.3.0 Moved most routes into individual classes and introduced {@see 'googlesitekit_rest_routes'} filter.
	 *
	 * @return array List of REST_Route instances.
	 */
	private function get_routes() {
		$can_view_insights = function() {
			// This accounts for routes that need to be called before user has completed setup flow.
			if ( current_user_can( Permissions::SETUP ) ) {
				return true;
			}

			return current_user_can( Permissions::VIEW_POSTS_INSIGHTS );
		};

		$routes = array(
			// TODO: This route is super-complex to use and needs to be simplified.
			new REST_Route(
				'data',
				array(
					array(
						'methods'             => WP_REST_Server::CREATABLE,
						'callback'            => function( WP_REST_Request $request ) {
							if ( ! $request['request'] ) {
								return new WP_Error( 'no_data_requested', __( 'Missing request data.', 'google-site-kit' ), array( 'status' => 400 ) );
							}

							// Datasets are expected to be objects but the REST API parses the JSON into an array.
							$datasets = array_map(
								function ( $dataset_array ) {
									return (object) $dataset_array;
								},
								$request['request']
							);

							$modules = $this->modules->get_active_modules();

							$responses = array();
							foreach ( $modules as $module ) {
								$filtered_datasets = array_filter(
									$datasets,
									function( $dataset ) use ( $module ) {
										return 'modules' === $dataset->type && $module->slug === $dataset->identifier; // phpcs:ignore WordPress.NamingConventions.ValidVariableName
									}
								);
								if ( empty( $filtered_datasets ) ) {
									continue;
								}
								$additional_responses = $module->get_batch_data( $filtered_datasets );
								if ( is_array( $additional_responses ) ) {
									$responses = array_merge( $responses, $additional_responses );
								}
							}
							$responses = array_map(
								function ( $response ) {
									if ( is_wp_error( $response ) ) {
										return $this->error_to_response( $response );
									}
									return $response;
								},
								$responses
							);

							return new WP_REST_Response( $responses );
						},
						'permission_callback' => $can_view_insights,
						'args'                => array(
							'request' => array(
								'type'        => 'array',
								'description' => __( 'List of request objects.', 'google-site-kit' ),
								'required'    => true,
								'items'       => array(
									'type' => 'object',
								),
							),
						),
					),
				)
			),
			// TODO: Remove this and replace usage with calls to wp/v1/posts.
			new REST_Route(
				'core/search/data/post-search',
				array(
					array(
						'methods'  => WP_REST_Server::READABLE,
						'callback' => function( WP_REST_Request $request ) {
							$query = rawurldecode( $request['query'] );

							if ( filter_var( $query, FILTER_VALIDATE_URL ) ) {
								// Get entity via URL, but only return it if it is a post.
								$entity = $this->context->get_reference_entity_from_url( $query );
								if ( $entity && $entity->get_id() && in_array( $entity->get_type(), array( 'post', 'blog' ), true ) ) {
									$posts = array_filter( array( WP_Post::get_instance( $entity->get_id() ) ) );
								} else {
									$posts = array();
								}
							} else {
								$args = array(
									'posts_per_page'  => 10,
									'google-site-kit' => 1,
									's'               => $query,
									'no_found_rows'   => true,
									'update_post_meta_cache' => false,
									'update_post_term_cache' => false,
									'post_status'     => array( 'publish' ),
								);
								$posts = ( new \WP_Query( $args ) )->posts;
							}

							if ( empty( $posts ) ) {
								return array();
							}

							foreach ( $posts as $post ) {
								$post->permalink = $this->context->get_reference_permalink( $post->ID );
							}

							return new WP_REST_Response( $posts );
						},
					),
				),
				array(
					'args' => array(
						'query' => array(
							'type'        => 'string',
							'description' => __( 'Text content to search for.', 'google-site-kit' ),
							'required'    => true,
						),
					),
				)
			),
		);

		/**
		 * Filters the list of available REST routes.
		 *
		 * @since 1.3.0
		 *
		 * @param array $routes List of REST_Route objects.
		 */
		return apply_filters( 'googlesitekit_rest_routes', $routes );
	}

	/**
	 * Converts a WP_Error to its response representation.
	 *
	 * Adapted from \WP_REST_Server::error_to_response
	 *
	 * @since 1.2.0
	 *
	 * @param WP_Error $error Error to transform.
	 *
	 * @return array
	 */
	protected function error_to_response( WP_Error $error ) {
		$errors = array();

		foreach ( (array) $error->errors as $code => $messages ) {
			foreach ( (array) $messages as $message ) {
				$errors[] = array(
					'code'    => $code,
					'message' => $message,
					'data'    => $error->get_error_data( $code ),
				);
			}
		}

		$data = $errors[0];
		if ( count( $errors ) > 1 ) {
			// Remove the primary error.
			array_shift( $errors );
			$data['additional_errors'] = $errors;
		}

		return $data;
	}
}<|MERGE_RESOLUTION|>--- conflicted
+++ resolved
@@ -100,18 +100,6 @@
 				add_filter(
 					'query_vars',
 					function( $vars ) use ( $wp ) {
-<<<<<<< HEAD
-						// Unsets standard public query vars to escape conflicts between WorPress core
-						// and Google Site Kit APIs which happen when WordPress incorrectly parses request
-						// arguments.
-						$namespace = rest_get_url_prefix() . '/' . self::REST_ROOT;
-						if ( substr( $wp->request, 0, strlen( $namespace ) ) === $namespace ) {
-							// List of variable names to remove from public query variables list.
-							$unset_vars = array( 'orderby' );
-							foreach ( $unset_vars as $unset_var ) {
-								unset( $vars[ array_search( $unset_var, $vars, true ) ] );
-							}
-=======
 						// Unsets standard public query vars to escape conflicts between WordPress core
 						// and Google Site Kit APIs which happen when WordPress incorrectly parses request
 						// arguments.
@@ -129,7 +117,6 @@
 									)
 								)
 							);
->>>>>>> 3bcf63c6
 						}
 
 						return $vars;
