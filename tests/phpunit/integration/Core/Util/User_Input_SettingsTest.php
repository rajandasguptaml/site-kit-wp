<?php
/**
 * Class Google\Site_Kit\Tests\Core\Util\User_Input_SettingsTest
 *
 * @package   Google\Site_Kit\Tests\Core\Util
 * @copyright 2020 Google LLC
 * @license   https://www.apache.org/licenses/LICENSE-2.0 Apache License 2.0
 * @link      https://sitekit.withgoogle.com
 */

namespace Google\Site_Kit\Tests\Core\Util;

use Google\Site_Kit\Context;
use Google\Site_Kit\Core\Authentication\Authentication;
use Google\Site_Kit\Core\Authentication\Google_Proxy;
use Google\Site_Kit\Core\Storage\User_Options;
use Google\Site_Kit\Core\Util\User_Input_Settings;
use Google\Site_Kit\Tests\TestCase;

class User_Input_SettingsTest extends TestCase {

	/**
	 * Context object.
	 *
	 * @var Context
	 */
	private $context;

	/**
	 * @var bool
	 */
	protected static $old_wp_using_ext_object_cache;

	public static function wpSetUpBeforeClass() {
		self::$old_wp_using_ext_object_cache = wp_using_ext_object_cache();
	}

	public static function wpTearDownAfterClass() {
		wp_using_ext_object_cache( self::$old_wp_using_ext_object_cache );
	}

	public function setUp() {
		parent::setUp();
		$this->context = new Context( GOOGLESITEKIT_PLUGIN_MAIN_FILE );
	}

	private function get_connected_to_proxy_mock() {
		$settings = $this->getMockBuilder( User_Input_Settings::class )
			->setConstructorArgs( array( $this->context ) )
			->setMethods( array( 'is_connected_to_proxy' ) )
			->getMock();

		$settings
			->expects( $this->once() )
			->method( 'is_connected_to_proxy' )
			->willReturn( true );

		return $settings;
	}

	public function test_not_connected_to_proxy() {
		$settings = new User_Input_Settings( $this->context );
		$results  = array(
			$settings->get_settings(),
			$settings->set_settings( array() ),
		);

		foreach ( $results as $result ) {
			$this->assertWPError( $result );
			$this->assertEquals( 'not_connected', $result->get_error_code() );

			$data = $result->get_error_data();
			$this->assertArrayHasKey( 'status', $data );
			$this->assertEquals( 400, $data['status'] );
		}
	}

	public function test_get_settings_from_cache() {
		wp_using_ext_object_cache( false );

		$user_id = $this->factory()->user->create( array( 'role' => 'administrator' ) );
		wp_set_current_user( $user_id );

		$user_options = new User_Options( $this->context, $user_id );
		$settings     = $this->get_connected_to_proxy_mock();

		set_transient(
			'googlesitekit_user_input_settings',
			array(
				'goals'       => array( 'goal1', 'goal2', 'goal3' ),
				'helpNeeded'  => array( 'no' ),
				'searchTerms' => array( 'keyword1', 'keyword2' ),
			)
		);

		$user_options->set( 'googlesitekit_transient_timeout_googlesitekit_user_input_settings', time() + 1000 );
		$user_options->set(
			'googlesitekit_transient_googlesitekit_user_input_settings',
			array(
				'role'          => array( 'role1', 'role2' ),
				'postFrequency' => array( 'daily' ),
			)
		);

		$this->assertEquals(
			array(
				'goals'         => array(
					'values' => array( 'goal1', 'goal2', 'goal3' ),
					'scope'  => 'site',
				),
				'helpNeeded'    => array(
					'values' => array( 'no' ),
					'scope'  => 'site',
				),
				'searchTerms'   => array(
					'values' => array( 'keyword1', 'keyword2' ),
					'scope'  => 'site',
				),
				'role'          => array(
					'values' => array( 'role1', 'role2' ),
					'scope'  => 'user',
				),
				'postFrequency' => array(
					'values' => array( 'daily' ),
					'scope'  => 'user',
				),
			),
			$settings->get_settings()
		);
	}

<<<<<<< HEAD
	public function test_get_settigns_from_remote() {
		$settings = $this->get_connected_to_proxy_mock();
=======
	public function test_get_settings_from_remote() {
		$settings = new FakeUser_Input_Settings( $this->context );
>>>>>>> a89466e8
		$data     = array(
			'goals'         => array(
				'values' => array( 'goal4', 'goal5', 'goal6' ),
				'scope'  => 'site',
			),
			'helpNeeded'    => array(
				'values' => array( 'yes' ),
				'scope'  => 'site',
			),
			'searchTerms'   => array(
				'values' => array( 'keyword3', 'keyword4' ),
				'scope'  => 'site',
			),
			'role'          => array(
				'values' => array( 'role3' ),
				'scope'  => 'user',
			),
			'postFrequency' => array(
				'values' => array( 'weekly' ),
				'scope'  => 'user',
			),
		);

		remove_all_filters( 'pre_http_request' );

		add_filter(
			'pre_http_request',
			function( $pre, $args, $url ) use ( $data ) {
				$authentication          = new Authentication( $this->context );
				$user_input_settings_url = $authentication->get_google_proxy()->url( Google_Proxy::USER_INPUT_SETTINGS_URI );
				if ( $url !== $user_input_settings_url ) {
					return $pre;
				}

				return array(
					'headers'  => array(),
					'body'     => wp_json_encode( $data ),
					'response' => array( 'code' => 200 ),
				);
			},
			10,
			3
		);

		$this->assertEquals( $data, $settings->get_settings() );
	}

	public function test_set_settings() {
		$settings = $this->get_connected_to_proxy_mock();
		$body     = array();
		$data     = array(
			'goals'         => array( 'goal7' ),
			'helpNeeded'    => array(),
			'searchTerms'   => array(),
			'role'          => array( 'role4' ),
			'postFrequency' => array( 'monthly' ),
		);

		remove_all_filters( 'pre_http_request' );

		add_filter(
			'pre_http_request',
			function( $pre, $args, $url ) use ( &$body ) {
				$authentication          = new Authentication( $this->context );
				$user_input_settings_url = $authentication->get_google_proxy()->url( Google_Proxy::USER_INPUT_SETTINGS_URI );
				if ( $url !== $user_input_settings_url ) {
					return $pre;
				}

				if ( ! empty( $args['body'] ) ) {
					$body = json_decode( $args['body'], true );
				}

				return array(
					'headers'  => array(),
					'body'     => '{}',
					'response' => array( 'code' => 200 ),
				);
			},
			10,
			3
		);

		$settings->set_settings( $data );

		$this->assertEquals( $data, $body );
	}

}<|MERGE_RESOLUTION|>--- conflicted
+++ resolved
@@ -129,13 +129,8 @@
 		);
 	}
 
-<<<<<<< HEAD
-	public function test_get_settigns_from_remote() {
+	public function test_get_settings_from_remote() {
 		$settings = $this->get_connected_to_proxy_mock();
-=======
-	public function test_get_settings_from_remote() {
-		$settings = new FakeUser_Input_Settings( $this->context );
->>>>>>> a89466e8
 		$data     = array(
 			'goals'         => array(
 				'values' => array( 'goal4', 'goal5', 'goal6' ),
