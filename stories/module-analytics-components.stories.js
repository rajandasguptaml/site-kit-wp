/**
 * Analytics Module Component Stories.
 *
 * Site Kit by Google, Copyright 2020 Google LLC
 *
 * Licensed under the Apache License, Version 2.0 (the "License");
 * you may not use this file except in compliance with the License.
 * You may obtain a copy of the License at
 *
 *     https://www.apache.org/licenses/LICENSE-2.0
 *
 * Unless required by applicable law or agreed to in writing, software
 * distributed under the License is distributed on an "AS IS" BASIS,
 * WITHOUT WARRANTIES OR CONDITIONS OF ANY KIND, either express or implied.
 * See the License for the specific language governing permissions and
 * limitations under the License.
 */

/**
 * Internal dependencies
 */
import { generateReportBasedWidgetStories } from './utils/generate-widget-stories';
import DashboardAllTrafficWidget from '../assets/js/modules/analytics/components/dashboard/DashboardAllTrafficWidget';
import DashboardBounceRateWidget from '../assets/js/modules/analytics/components/dashboard/DashboardBounceRateWidget';
import DashboardGoalsWidget from '../assets/js/modules/analytics/components/dashboard/DashboardGoalsWidget';
import DashboardUniqueVisitorsWidget from '../assets/js/modules/analytics/components/dashboard/DashboardUniqueVisitorsWidget';
import { STORE_NAME } from '../assets/js/modules/analytics/datastore';
import {
	goals,
	dashboardAllTrafficArgs,
	dashboardAllTrafficData,
	pageDashboardAllTrafficArgs,
	pageDashboardAllTrafficData,
	dashboardBounceRateWidgetArgs,
	dashboardBounceRateWidgetData,
	dashboardGoalsWidgetArgs,
	dashboardGoalsWidgetData,
	dashboardUniqueVisitorsSparkArgs,
	dashboardUniqueVisitorsVisitorArgs,
	dashboardUniqueVisitorsSparkData,
	dashboardUniqueVisitorsVisitorData,
} from '../assets/js/modules/analytics/datastore/__fixtures__';

generateReportBasedWidgetStories( {
	moduleSlug: 'analytics',
	datastore: STORE_NAME,
	group: 'Analytics Module/Components/Dashboard/All Traffic Widget',
	data: dashboardAllTrafficData,
	options: dashboardAllTrafficArgs,
	component: DashboardAllTrafficWidget,
	wrapWidget: false,
} );

generateReportBasedWidgetStories( {
	moduleSlug: 'analytics',
	datastore: STORE_NAME,
	group: 'Analytics Module/Components/Page Dashboard/All Traffic Widget',
	data: pageDashboardAllTrafficData,
	options: pageDashboardAllTrafficArgs,
	component: DashboardAllTrafficWidget,
<<<<<<< HEAD
} );

generateReportBasedWidgetStories( {
	moduleSlug: 'analytics',
	datastore: STORE_NAME,
	group: 'Analytics Module/Components/Dashboard/Bounce Rate Widget',
	data: dashboardBounceRateWidgetData,
	options: dashboardBounceRateWidgetArgs,
	component: DashboardBounceRateWidget,
} );

generateReportBasedWidgetStories( {
	moduleSlug: 'analytics',
	datastore: STORE_NAME,
	group: 'Analytics Module/Components/Page Dashboard/Bounce Rate Widget',
	data: dashboardBounceRateWidgetData,
	options: dashboardBounceRateWidgetArgs,
	component: DashboardBounceRateWidget,
} );

generateReportBasedWidgetStories( {
	moduleSlug: 'analytics',
	datastore: STORE_NAME,
	group: 'Analytics Module/Components/Dashboard/Goals Widget',
	data: dashboardGoalsWidgetData,
	options: dashboardGoalsWidgetArgs,
	component: DashboardGoalsWidget,
	variantCallbacks: {
		Loaded: ( dispatch, data, options ) => {
			dispatch( STORE_NAME ).receiveGetReport( data, { options } );
			dispatch( STORE_NAME ).receiveGetGoals( goals );
		},
		'Data Unavailable': ( dispatch ) => {
			dispatch( STORE_NAME ).receiveGetGoals( goals );
		},
	},
} );

generateReportBasedWidgetStories( {
	moduleSlug: 'analytics',
	datastore: STORE_NAME,
	group: 'Analytics Module/Components/Page Dashboard/Goals Widget',
	data: dashboardGoalsWidgetData,
	options: dashboardGoalsWidgetArgs,
	component: DashboardGoalsWidget,
	variantCallbacks: {
		Loaded: ( dispatch, data, options ) => {
			dispatch( STORE_NAME ).receiveGetReport( data, { options } );
			dispatch( STORE_NAME ).receiveGetGoals( goals );
		},
		'Data Unavailable': ( dispatch ) => {
			dispatch( STORE_NAME ).receiveGetGoals( goals );
		},
	},
} );

generateReportBasedWidgetStories( {
	moduleSlug: 'analytics',
	datastore: STORE_NAME,
	group: 'Analytics Module/Components/Dashboard/Unique Visitors Widget',
	data: {
		visitorData: dashboardUniqueVisitorsVisitorData,
		sparkData: dashboardUniqueVisitorsSparkData,
	},
	options: {
		visitorArgs: dashboardUniqueVisitorsVisitorArgs,
		sparkArgs: dashboardUniqueVisitorsSparkArgs,
	},
	component: DashboardUniqueVisitorsWidget,
	variantCallbacks: {
		Loaded: ( dispatch, data, options ) => {
			const { visitorData, sparkData } = data;
			const { visitorArgs, sparkArgs } = options;
			dispatch( STORE_NAME ).receiveGetReport( visitorData, { options: visitorArgs } );
			dispatch( STORE_NAME ).receiveGetReport( sparkData, { options: sparkArgs } );
		},
		'Data Unavailable': ( dispatch, data, options ) => {
			const { visitorArgs, sparkArgs } = options;
			dispatch( STORE_NAME ).receiveGetReport( [], { options: visitorArgs } );
			dispatch( STORE_NAME ).receiveGetReport( [], { options: sparkArgs } );
		},
		Error: ( dispatch, data, options ) => {
			const { visitorArgs, sparkArgs } = options;
			const error = {
				code: 'missing_required_param',
				message: 'Request parameter is empty: metrics.',
				data: {},
			};

			dispatch( STORE_NAME ).receiveError( error, 'getReport', [ visitorArgs ] );
			dispatch( STORE_NAME ).finishResolution( 'getReport', [ visitorArgs ] );
		},
	},
} );

generateReportBasedWidgetStories( {
	moduleSlug: 'analytics',
	datastore: STORE_NAME,
	group: 'Analytics Module/Components/Page Dashboard/Unique Visitors Widget',
	data: {
		visitorData: dashboardUniqueVisitorsVisitorData,
		sparkData: dashboardUniqueVisitorsSparkData,
	},
	options: {
		visitorArgs: dashboardUniqueVisitorsVisitorArgs,
		sparkArgs: dashboardUniqueVisitorsSparkArgs,
	},
	component: DashboardUniqueVisitorsWidget,
	variantCallbacks: {
		Loaded: ( dispatch, data, options ) => {
			const { visitorData, sparkData } = data;
			const { visitorArgs, sparkArgs } = options;
			dispatch( STORE_NAME ).receiveGetReport( visitorData, { options: visitorArgs } );
			dispatch( STORE_NAME ).receiveGetReport( sparkData, { options: sparkArgs } );
		},
		'Data Unavailable': ( dispatch, data, options ) => {
			const { visitorArgs, sparkArgs } = options;
			dispatch( STORE_NAME ).receiveGetReport( [], { options: visitorArgs } );
			dispatch( STORE_NAME ).receiveGetReport( [], { options: sparkArgs } );
		},
		Error: ( dispatch, data, options ) => {
			const { visitorArgs, sparkArgs } = options;
			const error = {
				code: 'missing_required_param',
				message: 'Request parameter is empty: metrics.',
				data: {},
			};

			dispatch( STORE_NAME ).receiveError( error, 'getReport', [ visitorArgs ] );
			dispatch( STORE_NAME ).finishResolution( 'getReport', [ visitorArgs ] );
		},
	},
=======
	wrapWidget: false,
>>>>>>> 2d652b5e
} );<|MERGE_RESOLUTION|>--- conflicted
+++ resolved
@@ -58,7 +58,7 @@
 	data: pageDashboardAllTrafficData,
 	options: pageDashboardAllTrafficArgs,
 	component: DashboardAllTrafficWidget,
-<<<<<<< HEAD
+	wrapWidget: false,
 } );
 
 generateReportBasedWidgetStories( {
@@ -191,7 +191,4 @@
 			dispatch( STORE_NAME ).finishResolution( 'getReport', [ visitorArgs ] );
 		},
 	},
-=======
-	wrapWidget: false,
->>>>>>> 2d652b5e
 } );