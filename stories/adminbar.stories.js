--- conflicted
+++ resolved
@@ -48,32 +48,6 @@
 				{ slug: 'analytics', active: true, connected: true },
 			] );
 
-<<<<<<< HEAD
-			registry.dispatch( CORE_USER ).setReferenceDate( '2021-01-18' );
-
-			// Search Console mock data
-			const searchConsoleData = [ { clicks: 0, ctr: 0, impressions: 37, keys: [ '2020-11-22' ], position: 3.4864864864864864 }, { clicks: 1, ctr: 0.02631578947368421, impressions: 38, keys: [ '2020-11-23' ], position: 2.8684210526315788 }, { clicks: 0, ctr: 0, impressions: 48, keys: [ '2020-11-24' ], position: 2.666666666666667 }, { clicks: 1, ctr: 0.014705882352941176, impressions: 68, keys: [ '2020-11-25' ], position: 3.6029411764705883 }, { clicks: 0, ctr: 0, impressions: 55, keys: [ '2020-11-26' ], position: 2.9454545454545453 }, { clicks: 0, ctr: 0, impressions: 30, keys: [ '2020-11-27' ], position: 3.033333333333333 }, { clicks: 0, ctr: 0, impressions: 27, keys: [ '2020-11-28' ], position: 2.851851851851852 }, { clicks: 0, ctr: 0, impressions: 17, keys: [ '2020-11-29' ], position: 3.411764705882353 }, { clicks: 0, ctr: 0, impressions: 41, keys: [ '2020-11-30' ], position: 2.7804878048780486 }, { clicks: 0, ctr: 0, impressions: 29, keys: [ '2020-12-01' ], position: 2.896551724137931 }, { clicks: 1, ctr: 0.015873015873015872, impressions: 63, keys: [ '2020-12-02' ], position: 2.682539682539683 }, { clicks: 1, ctr: 0.019230769230769232, impressions: 52, keys: [ '2020-12-03' ], position: 2.5576923076923075 }, { clicks: 1, ctr: 0.024390243902439025, impressions: 41, keys: [ '2020-12-04' ], position: 2.4878048780487805 }, { clicks: 0, ctr: 0, impressions: 16, keys: [ '2020-12-05' ], position: 3.6875 }, { clicks: 0, ctr: 0, impressions: 27, keys: [ '2020-12-06' ], position: 2.7407407407407405 }, { clicks: 0, ctr: 0, impressions: 53, keys: [ '2020-12-07' ], position: 2.9433962264150946 }, { clicks: 0, ctr: 0, impressions: 45, keys: [ '2020-12-08' ], position: 2.3555555555555556 }, { clicks: 2, ctr: 0.02531645569620253, impressions: 79, keys: [ '2020-12-09' ], position: 2.6835443037974684 }, { clicks: 0, ctr: 0, impressions: 54, keys: [ '2020-12-10' ], position: 2.537037037037037 }, { clicks: 1, ctr: 0.027777777777777776, impressions: 36, keys: [ '2020-12-11' ], position: 2.611111111111111 }, { clicks: 0, ctr: 0, impressions: 14, keys: [ '2020-12-12' ], position: 3.2857142857142856 }, { clicks: 0, ctr: 0, impressions: 24, keys: [ '2020-12-13' ], position: 3 }, { clicks: 0, ctr: 0, impressions: 54, keys: [ '2020-12-14' ], position: 2.5740740740740744 }, { clicks: 0, ctr: 0, impressions: 41, keys: [ '2020-12-15' ], position: 2.5365853658536586 }, { clicks: 0, ctr: 0, impressions: 38, keys: [ '2020-12-16' ], position: 2.1842105263157894 }, { clicks: 2, ctr: 0.05714285714285714, impressions: 35, keys: [ '2020-12-17' ], position: 2.0857142857142854 }, { clicks: 0, ctr: 0, impressions: 18, keys: [ '2020-12-18' ], position: 3.1666666666666665 }, { clicks: 0, ctr: 0, impressions: 13, keys: [ '2020-12-19' ], position: 2.1538461538461537 }, { clicks: 0, ctr: 0, impressions: 12, keys: [ '2020-12-20' ], position: 2.5 }, { clicks: 0, ctr: 0, impressions: 30, keys: [ '2020-12-21' ], position: 2.6333333333333333 }, { clicks: 1, ctr: 0.03225806451612903, impressions: 31, keys: [ '2020-12-22' ], position: 2.258064516129032 }, { clicks: 0, ctr: 0, impressions: 27, keys: [ '2020-12-23' ], position: 2.5925925925925926 }, { clicks: 0, ctr: 0, impressions: 19, keys: [ '2020-12-24' ], position: 2.5789473684210527 }, { clicks: 0, ctr: 0, impressions: 7, keys: [ '2020-12-25' ], position: 2.2857142857142856 }, { clicks: 0, ctr: 0, impressions: 13, keys: [ '2020-12-26' ], position: 2.0769230769230766 }, { clicks: 0, ctr: 0, impressions: 12, keys: [ '2020-12-27' ], position: 2.166666666666667 }, { clicks: 0, ctr: 0, impressions: 28, keys: [ '2020-12-28' ], position: 2.607142857142857 }, { clicks: 0, ctr: 0, impressions: 40, keys: [ '2020-12-29' ], position: 2.75 }, { clicks: 0, ctr: 0, impressions: 42, keys: [ '2020-12-30' ], position: 7.357142857142857 }, { clicks: 0, ctr: 0, impressions: 14, keys: [ '2020-12-31' ], position: 2.2857142857142856 }, { clicks: 0, ctr: 0, impressions: 14, keys: [ '2021-01-01' ], position: 3 }, { clicks: 0, ctr: 0, impressions: 28, keys: [ '2021-01-02' ], position: 2.2142857142857144 }, { clicks: 0, ctr: 0, impressions: 23, keys: [ '2021-01-03' ], position: 2.782608695652174 }, { clicks: 0, ctr: 0, impressions: 53, keys: [ '2021-01-04' ], position: 2.452830188679245 }, { clicks: 0, ctr: 0, impressions: 42, keys: [ '2021-01-05' ], position: 2.5476190476190474 }, { clicks: 0, ctr: 0, impressions: 35, keys: [ '2021-01-06' ], position: 2.314285714285714 }, { clicks: 0, ctr: 0, impressions: 44, keys: [ '2021-01-07' ], position: 3.340909090909091 }, { clicks: 0, ctr: 0, impressions: 48, keys: [ '2021-01-08' ], position: 3.3541666666666665 }, { clicks: 0, ctr: 0, impressions: 18, keys: [ '2021-01-09' ], position: 2.5 }, { clicks: 0, ctr: 0, impressions: 16, keys: [ '2021-01-10' ], position: 3.375 }, { clicks: 0, ctr: 0, impressions: 38, keys: [ '2021-01-11' ], position: 2.1578947368421053 }, { clicks: 0, ctr: 0, impressions: 40, keys: [ '2021-01-12' ], position: 2.725 }, { clicks: 0, ctr: 0, impressions: 76, keys: [ '2021-01-13' ], position: 2.6578947368421053 }, { clicks: 0, ctr: 0, impressions: 64, keys: [ '2021-01-14' ], position: 2.625 }, { clicks: 0, ctr: 0, impressions: 33, keys: [ '2021-01-15' ], position: 2.606060606060606 }, { clicks: 0, ctr: 0, impressions: 49, keys: [ '2021-01-16' ], position: 2.63265306122449 } ];
-
-			const searchConsoleOptions = {
-				dimensions: 'date',
-				startDate: '2020-11-22',
-				endDate: '2021-01-16',
-				url: 'https://www.sitekitbygoogle.com/blog/',
-			};
-
-			registry.dispatch( MODULES_SEARCH_CONSOLE ).receiveGetReport( searchConsoleData, { options: searchConsoleOptions } );
-
-			// Mock Analytics mock data separately for each section
-			// Total Users
-			const analyticsTotalUsersData = [ { nextPageToken: null, columnHeader: { dimensions: null, metricHeader: { metricHeaderEntries: [ { name: 'Total Users', type: 'INTEGER' } ] } }, data: { dataLastRefreshed: null, isDataGolden: null, rowCount: 1, samplesReadCounts: null, samplingSpaceSizes: null, rows: [ { dimensions: null, metrics: [ { values: [ '195' ] }, { values: [ '246' ] } ] } ], totals: [ { values: [ '195' ] }, { values: [ '246' ] } ], minimums: [ { values: [ '195' ] }, { values: [ '246' ] } ], maximums: [ { values: [ '195' ] }, { values: [ '246' ] } ] } } ];
-
-			const analyticsTotalUsersOptions = {
-				metrics: [ { expression: 'ga:users', alias: 'Total Users' } ],
-				startDate: '2020-12-21',
-				endDate: '2021-01-17',
-				compareStartDate: '2020-11-23',
-				compareEndDate: '2020-12-20',
-=======
 			registry.dispatch( CORE_USER ).setReferenceDate( '2021-01-28' );
 
 			// Search Console mock data
@@ -688,25 +662,12 @@
 						alias: 'Total Users',
 					},
 				],
->>>>>>> d53c657c
 				url: 'https://www.sitekitbygoogle.com/blog/',
 			};
 
 			registry.dispatch( MODULES_ANALYTICS ).receiveGetReport( analyticsTotalUsersData, { options: analyticsTotalUsersOptions } );
 
 			// Sessions
-<<<<<<< HEAD
-			const analyticsSessionsData = [ { nextPageToken: '10', columnHeader: { dimensions: [ 'ga:date' ], metricHeader: { metricHeaderEntries: [ { name: 'Sessions', type: 'INTEGER' } ] } }, data: { dataLastRefreshed: null, isDataGolden: null, rowCount: 56, samplesReadCounts: null, samplingSpaceSizes: null, rows: [ { dimensions: [ '20201123' ], metrics: [ { values: [ '0' ] }, { values: [ '0' ] } ] }, { dimensions: [ '20201124' ], metrics: [ { values: [ '0' ] }, { values: [ '1' ] } ] }, { dimensions: [ '20201125' ], metrics: [ { values: [ '0' ] }, { values: [ '2' ] } ] }, { dimensions: [ '20201126' ], metrics: [ { values: [ '0' ] }, { values: [ '1' ] } ] }, { dimensions: [ '20201127' ], metrics: [ { values: [ '0' ] }, { values: [ '1' ] } ] }, { dimensions: [ '20201128' ], metrics: [ { values: [ '0' ] }, { values: [ '0' ] } ] }, { dimensions: [ '20201129' ], metrics: [ { values: [ '0' ] }, { values: [ '1' ] } ] }, { dimensions: [ '20201130' ], metrics: [ { values: [ '0' ] }, { values: [ '0' ] } ] }, { dimensions: [ '20201201' ], metrics: [ { values: [ '0' ] }, { values: [ '0' ] } ] }, { dimensions: [ '20201202' ], metrics: [ { values: [ '0' ] }, { values: [ '3' ] } ] } ], totals: [ { values: [ '15' ] }, { values: [ '39' ] } ], minimums: [ { values: [ '0' ] }, { values: [ '0' ] } ], maximums: [ { values: [ '3' ] }, { values: [ '6' ] } ] } } ];
-
-			const analyticsSessionsOptions = {
-				dimensions: 'ga:date',
-				metrics: [ { expression: 'ga:sessions', alias: 'Sessions' } ],
-				startDate: '2020-12-21',
-				endDate: '2021-01-17',
-				compareStartDate: '2020-11-23',
-				compareEndDate: '2020-12-20',
-				limit: 10,
-=======
 			const analyticsSessionsData = [
 				{
 					nextPageToken: '10',
@@ -954,7 +915,6 @@
 						alias: 'Sessions',
 					},
 				],
->>>>>>> d53c657c
 				url: 'https://www.sitekitbygoogle.com/blog/',
 			};
 
