--- conflicted
+++ resolved
@@ -71,13 +71,7 @@
 			active: true,
 			connected: true,
 		} ] );
-<<<<<<< HEAD
-		registry.dispatch( CORE_MODULES ).registerModule( 'adsense', {
-			SetupComponent: AdSenseSetup,
-		} );
-=======
 		provideModuleRegistrations( registry );
->>>>>>> 821e3ac8
 
 		return storyFn( registry );
 	} )
