--- conflicted
+++ resolved
@@ -31,24 +31,9 @@
 import { STORE_NAME, ACCOUNT_CREATE, PROFILE_CREATE, PROVISIONING_SCOPE } from '../assets/js/modules/analytics/datastore/constants';
 import { STORE_NAME as CORE_SITE } from '../assets/js/googlesitekit/datastore/site/constants';
 import { STORE_NAME as CORE_USER } from '../assets/js/googlesitekit/datastore/user/constants';
-<<<<<<< HEAD
 import { STORE_NAME as CORE_MODULES } from '../assets/js/googlesitekit/modules/datastore/constants';
 import { WithTestRegistry, createTestRegistry } from '../tests/js/utils';
-=======
-import { WithTestRegistry } from '../tests/js/utils';
 import { generateGTMAnalyticsPropertyStory } from './utils/generate-gtm-analytics-property-story';
-
-function filterAnalyticsSetup() {
-	global._googlesitekitLegacyData.setup.moduleToSetup = 'analytics';
-
-	removeAllFilters( 'googlesitekit.ModuleSetup-analytics' );
-	addFilter(
-		'googlesitekit.ModuleSetup-analytics',
-		'googlesitekit.AnalyticsModuleSetup',
-		fillFilterWithComponent( AnalyticsSetup )
-	);
-}
->>>>>>> ba6ce2e7
 
 function Setup( props ) {
 	return (
@@ -62,7 +47,12 @@
 	return generateGTMAnalyticsPropertyStory( {
 		...args,
 		Component: Setup,
-		setUp: filterAnalyticsSetup,
+		setUp: ( registry ) => {
+			global._googlesitekitLegacyData.setup.moduleToSetup = 'analytics';
+			registry.dispatch( CORE_MODULES ).registerModule( 'analytics', {
+				setupComponent: AnalyticsSetup,
+			} );
+		},
 	} );
 }
 
@@ -237,13 +227,7 @@
 
 		return <Setup registry={ registry } />;
 	} )
-<<<<<<< HEAD
-	.add( 'Existing Tag (with access)', ( registry ) => {
-=======
-	.add( 'Existing Tag w/ access', () => {
-		filterAnalyticsSetup();
-
->>>>>>> ba6ce2e7
+	.add( 'Existing Tag w/ access', ( registry ) => {
 		const { accounts, properties, profiles } = fixtures.accountsPropertiesProfiles;
 		const existingTag = {
 			// eslint-disable-next-line sitekit/camelcase-acronyms
@@ -269,13 +253,7 @@
 
 		return <Setup registry={ registry } />;
 	} )
-<<<<<<< HEAD
-	.add( 'Existing Tag (no access)', ( registry ) => {
-=======
-	.add( 'Existing Tag w/o access', () => {
-		filterAnalyticsSetup();
-
->>>>>>> ba6ce2e7
+	.add( 'Existing Tag w/o access', ( registry ) => {
 		const existingTag = {
 			accountID: '12345678',
 			propertyID: 'UA-12345678-1',
